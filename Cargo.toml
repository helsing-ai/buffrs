--- conflicted
+++ resolved
@@ -1,10 +1,6 @@
 [package]
 name = "buffrs"
-<<<<<<< HEAD
-version = "0.10.1"
-=======
-version = "0.10.0"
->>>>>>> 951e7fb1
+version = "0.11.0"
 edition = "2021"
 description = "Modern protobuf package management"
 authors = [
@@ -51,16 +47,10 @@
 hex = "0.4.3"
 home = "0.5.5"
 human-panic = "2"
-<<<<<<< HEAD
 miette = { version = "7", features = ["fancy"] }
 pretty_yaml = { version = "0.5.0" }
-protobuf = { version = "3.3.0", optional = true }
-protobuf-parse = { version = "3.3.0", optional = true }
-=======
-miette = { version = "5.10.0", features = ["fancy"] }
 protobuf = { version = "3.7.2", optional = true }
 protobuf-parse = { version = "3.7.2", optional = true }
->>>>>>> 951e7fb1
 reqwest = { version = "0.11", features = ["rustls-tls-native-roots"], default-features = false }
 semver = { version = "1", features = ["serde"] }
 serde = { version = "1", features = ["derive"] }
@@ -82,11 +72,7 @@
 assert_fs = "1.0"
 axum = { version = "0.7.2", default-features = false, features = ["tokio", "http1"] }
 fs_extra = "1.3"
-<<<<<<< HEAD
-gix = { version = "0.68.0", default-features = false }
-=======
-gix = { version = "0.71", default-features = false }
->>>>>>> 951e7fb1
+gix = { version = "0.63", default-features = false }
 hex = "0.4.3"
 predicates = "3.0"
 pretty_assertions = "1.4"
