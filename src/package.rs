// Copyright 2023 Helsing GmbH
//
// Licensed under the Apache License, Version 2.0 (the "License");
// you may not use this file except in compliance with the License.
// You may obtain a copy of the License at
//
//     http://www.apache.org/licenses/LICENSE-2.0
//
// Unless required by applicable law or agreed to in writing, software
// distributed under the License is distributed on an "AS IS" BASIS,
// WITHOUT WARRANTIES OR CONDITIONS OF ANY KIND, either express or implied.
// See the License for the specific language governing permissions and
// limitations under the License.

mod compressed;
mod name;
mod store;
mod r#type;

<<<<<<< HEAD
use bytes::{Buf, Bytes};
use miette::{ensure, miette, IntoDiagnostic, WrapErr};
use semver::Version;
use serde::{Deserialize, Serialize};
use tokio::fs;
use walkdir::WalkDir;

use crate::{
    errors::{DeserializationError, SerializationError},
    lock::LockedPackage,
    manifest::{self, Manifest, MANIFEST_FILE},
    registry::RegistryUri,
    ManagedFile,
};

/// IO abstraction layer over local `buffrs` package store
#[derive(Debug, Clone, PartialEq, Eq)]
pub struct PackageStore {
    root: PathBuf,
}

impl PackageStore {
    /// Path to the proto directory
    const PROTO_PATH: &str = "proto";
    /// Path to the dependency store
    const PROTO_VENDOR_PATH: &str = "proto/vendor";

    fn new(root: PathBuf) -> Self {
        Self { root }
    }

    /// Open current directory.
    pub async fn current() -> miette::Result<Self> {
        Self::open(&current_dir().into_diagnostic()?).await
    }

    /// Check if this store exists
    async fn exists(&self) -> miette::Result<bool> {
        let meta = fs::metadata(&self.proto_path()).await.into_diagnostic()?;

        Ok(meta.is_dir())
    }

    /// Open given directory.
    pub async fn open(path: &Path) -> miette::Result<Self> {
        let store = Self::new(path.into());

        if !store.exists().await? {
            miette::bail!("package store does not exist");
        }

        Ok(store)
    }

    /// Path to the `proto` directory.
    pub fn proto_path(&self) -> PathBuf {
        self.root.join(Self::PROTO_PATH)
    }

    /// Path to the vendor directory.
    pub fn proto_vendor_path(&self) -> PathBuf {
        self.root.join(Self::PROTO_VENDOR_PATH)
    }

    /// Creates the expected directory structure for `buffrs`
    pub async fn create(path: PathBuf) -> miette::Result<Self> {
        let store = PackageStore::new(path);
        let create = |dir: PathBuf| async move {
            fs::create_dir_all(&dir)
                .await
                .into_diagnostic()
                .wrap_err(miette!("failed to create {} directory", dir.display()))
        };

        create(store.proto_path()).await?;
        create(store.proto_vendor_path()).await?;

        Ok(store)
    }

    /// Clears all packages from the file system
    pub async fn clear(&self) -> miette::Result<()> {
        let path = self.proto_vendor_path();
        match fs::remove_dir_all(&path).await {
            Ok(()) => Ok(()),
            Err(err) if matches!(err.kind(), std::io::ErrorKind::NotFound) => {
                Err(miette!("directory {path:?} not found"))
            }
            Err(_) => Err(miette!("failed to clear {path:?} directory",)),
        }
    }

    /// Unpacks a package into a local directory
    pub async fn unpack(&self, package: &Package) -> miette::Result<()> {
        let mut tar = Vec::new();

        let mut gz = flate2::read::GzDecoder::new(package.tgz.clone().reader());

        gz.read_to_end(&mut tar)
            .into_diagnostic()
            .wrap_err(miette!("failed to decompress package {}", package.name()))?;

        let mut tar = tar::Archive::new(Bytes::from(tar).reader());

        let pkg_dir = self.locate(&package.manifest.package.name);

        fs::remove_dir_all(&pkg_dir).await.ok();

        fs::create_dir_all(&pkg_dir)
            .await
            .into_diagnostic()
            .wrap_err({
                miette!(
                    "failed to create extraction directory for package {}",
                    package.name()
                )
            })?;

        tar.unpack(pkg_dir.clone()).into_diagnostic().wrap_err({
            miette!(
                "failed to extract package {} to {}",
                package.name(),
                pkg_dir.display()
            )
        })?;

        tracing::debug!(
            ":: unpacked {}@{} into {}",
            package.manifest.package.name,
            package.manifest.package.version,
            pkg_dir.display()
        );

        Ok(())
    }

    /// Uninstalls a package from the local file system
    pub async fn uninstall(&self, package: &PackageName) -> miette::Result<()> {
        let pkg_dir = self.proto_vendor_path().join(&**package);

        fs::remove_dir_all(&pkg_dir)
            .await
            .into_diagnostic()
            .wrap_err(miette!("failed to uninstall package {package}"))
    }

    /// Resolves a package in the local file system
    pub async fn resolve(&self, package: &PackageName) -> miette::Result<Manifest> {
        let manifest = Manifest::try_read_from(self.locate(package).join(MANIFEST_FILE))
            .await
            .wrap_err(miette!("failed to resolve package {package}"))?
            .ok_or(miette!("package store is corrupt, please clear it"))?;

        Ok(manifest)
    }

    /// Packages a release from the local file system state
    pub async fn release(&self, manifest: Manifest) -> miette::Result<Package> {
        ensure!(
            manifest.package.kind.is_publishable(),
            "packages with type `impl` cannot be published"
        );

        ensure!(
            !matches!(manifest.package.kind, PackageType::Lib) || manifest.dependencies.is_empty(),
            "library packages cannot have any dependencies"
        );

        for dependency in manifest.dependencies.iter() {
            let resolved = self.resolve(&dependency.package).await?;

            ensure!(
                resolved.package.kind == PackageType::Lib,
                "depending on API packages is not allowed for {} packages",
                manifest.package.kind
            );
        }

        let pkg_path = self.proto_path();
        let mut entries = BTreeMap::new();

        for entry in self.collect(&pkg_path).await {
            let path = entry.strip_prefix(&pkg_path).into_diagnostic()?;
            let contents = tokio::fs::read(&entry).await.unwrap();
            entries.insert(path.into(), contents.into());
        }

        let package = Package::create(manifest, entries)?;

        tracing::info!(
            ":: packaged {}@{}",
            package.manifest.package.name,
            package.manifest.package.version
        );

        Ok(package)
    }

    /// Directory for the vendored installation of a package
    pub fn locate(&self, package: &PackageName) -> PathBuf {
        self.proto_vendor_path().join(&**package)
    }

    /// Collect .proto files in a given path whilst excluding vendored ones
    pub async fn collect(&self, path: &Path) -> Vec<PathBuf> {
        let vendor_path = self.proto_vendor_path();
        let mut paths: Vec<_> = WalkDir::new(path)
            .into_iter()
            .filter_map(Result::ok)
            .map(|entry| entry.into_path())
            .filter(|path| !path.starts_with(&vendor_path))
            .filter(|path| {
                let ext = path.extension().map(|s| s.to_str());

                matches!(ext, Some(Some("proto")))
            })
            .collect();

        paths.sort(); // to ensure determinism

        paths
    }
}

/// An in memory representation of a `buffrs` package
#[derive(Clone, Debug, PartialEq, Eq)]
pub struct Package {
    /// Manifest of the package
    pub manifest: Manifest,
    /// The `tar.gz` archive containing the protocol buffers
    pub tgz: Bytes,
}

impl Package {
    /// Creates a new package
    pub fn new(manifest: Manifest, tgz: Bytes) -> Self {
        Self { manifest, tgz }
    }

    /// Create new [`Package`] from [`Manifest`] and list of files.
    ///
    /// This intentionally uses a [`BTreeMap`] to ensure that the list of files is sorted
    /// lexicographically. This ensures a reproducible output.
    pub fn create(manifest: Manifest, files: BTreeMap<PathBuf, Bytes>) -> miette::Result<Self> {
        let mut archive = tar::Builder::new(Vec::new());

        let manifest_bytes = {
            let as_str: String = manifest
                .clone()
                .try_into()
                .into_diagnostic()
                .wrap_err(SerializationError(ManagedFile::Manifest))?;
            as_str.into_bytes()
        };

        let mut header = tar::Header::new_gnu();
        header.set_size(
            manifest_bytes
                .len()
                .try_into()
                .into_diagnostic()
                .wrap_err(miette!(
                    "serialized manifest was too large to fit in a tarball"
                ))?,
        );
        header.set_mode(0o444);
        archive
            .append_data(&mut header, MANIFEST_FILE, Cursor::new(manifest_bytes))
            .into_diagnostic()
            .wrap_err(miette!("failed to add manifest to release"))?;

        for (name, contents) in &files {
            let mut header = tar::Header::new_gnu();
            header.set_mode(0o444);
            header.set_size(contents.len() as u64);
            archive
                .append_data(&mut header, name, &contents[..])
                .into_diagnostic()
                .wrap_err(miette!("failed to add proto {name:?} to release tar"))?;
        }

        let tar = archive
            .into_inner()
            .into_diagnostic()
            .wrap_err(miette!("failed to assemble tar package"))?;

        let mut encoder = flate2::write::GzEncoder::new(Vec::new(), flate2::Compression::default());

        encoder
            .write_all(&tar)
            .into_diagnostic()
            .wrap_err(miette!("failed to compress release"))?;

        let tgz = encoder
            .finish()
            .into_diagnostic()
            .wrap_err(miette!("failed to finalize package"))?
            .into();

        Ok(Package::new(manifest, tgz))
    }

    /// Load a package from a precompressed archive.
    fn parse(tgz: Bytes) -> miette::Result<Self> {
        let mut tar = Vec::new();

        let mut gz = flate2::read::GzDecoder::new(tgz.clone().reader());

        gz.read_to_end(&mut tar)
            .into_diagnostic()
            .wrap_err(miette!("failed to decompress package"))?;

        let mut tar = tar::Archive::new(Bytes::from(tar).reader());

        let manifest = tar
            .entries()
            .into_diagnostic()
            .wrap_err(miette!("corrupted tar package"))?
            .filter_map(|entry| entry.ok())
            .find(|entry| {
                entry
                    .path()
                    .ok()
                    // TODO(rfink): The following line is a bug since it checks whether
                    //  actual path (relative to the process pwd) is a file, *not* whether
                    //  the tar entry would be a file if unpacked
                    // .filter(|path| path.is_file())
                    .filter(|path| path.ends_with(manifest::MANIFEST_FILE))
                    .is_some()
            })
            .ok_or_else(|| miette!("missing manifest"))?;

        let manifest = manifest
            .bytes()
            .collect::<io::Result<Vec<_>>>()
            .into_diagnostic()
            .wrap_err(DeserializationError(ManagedFile::Manifest))?;
        let manifest = String::from_utf8(manifest)
            .into_diagnostic()
            .wrap_err(miette!("manifest has invalid character encoding"))?
            .parse()
            .into_diagnostic()?;

        Ok(Self { manifest, tgz })
    }

    /// The name of this package
    #[inline]
    pub fn name(&self) -> &PackageName {
        &self.manifest.package.name
    }

    /// The version of this package
    #[inline]
    pub fn version(&self) -> &Version {
        &self.manifest.package.version
    }

    /// Lock this package
    ///
    /// Note that despite returning a Result this function never fails
    pub fn lock(
        &self,
        registry: RegistryUri,
        repository: String,
        dependants: usize,
    ) -> miette::Result<LockedPackage> {
        LockedPackage::lock(self, registry, repository, dependants)
    }
}

impl TryFrom<Bytes> for Package {
    type Error = miette::Report;

    fn try_from(tgz: Bytes) -> Result<Self, Self::Error> {
        Package::parse(tgz)
    }
}

/// Package types
#[derive(
    Copy, Clone, Debug, Hash, Serialize, Deserialize, PartialEq, Eq, PartialOrd, Ord, Default,
)]
#[serde(rename_all = "snake_case")]
pub enum PackageType {
    /// A library package containing primitive type definitions
    Lib,
    /// An api package containing message and service definition
    Api,
    /// An implementation package that implements an api or library
    ///
    /// Note: Implementation packages can't be published via Buffrs
    #[default]
    Impl,
}

impl PackageType {
    /// Whether this package type is publishable
    pub fn is_publishable(&self) -> bool {
        *self != Self::Impl
    }

    /// Whether this package type is compilable
    pub fn is_compilable(&self) -> bool {
        *self != Self::Impl
    }
}

impl FromStr for PackageType {
    type Err = serde_typename::Error;

    fn from_str(s: &str) -> Result<Self, Self::Err> {
        serde_typename::from_str(s)
    }
}

impl fmt::Display for PackageType {
    fn fmt(&self, f: &mut Formatter<'_>) -> fmt::Result {
        match serde_typename::to_str(self) {
            Ok(value) => f.write_str(value),
            Err(_error) => unreachable!(),
        }
    }
}

/// A `buffrs` package name for parsing and type safety
#[derive(Clone, Hash, Serialize, Deserialize, PartialEq, Eq, PartialOrd, Ord, Debug)]
#[serde(try_from = "String", into = "String")]
pub struct PackageName(String);

/// Errors that can be generated parsing [`PackageName`][], see [`PackageName::new()`][].
#[derive(thiserror::Error, Debug, PartialEq)]
pub enum PackageNameError {
    /// Incorrect length.
    #[error("package name must be at least three chars long, but was {0:} long")]
    Length(usize),
    /// Invalid start character.
    #[error("package name must start with alphabetic character, but was {0:}")]
    InvalidStart(char),
    /// Invalid character.
    #[error("package name must consist of only ASCII lowercase and dashes, but contains {0:} at position {1:}")]
    InvalidCharacter(char, usize),
}

impl PackageName {
    /// New package name from string.
    pub fn new<S: Into<String>>(value: S) -> Result<Self, PackageNameError> {
        let value = value.into();
        Self::validate(&value)?;
        Ok(Self(value))
    }

    /// Determine if this character is allowed at the start of a package name.
    fn is_allowed_start(c: char) -> bool {
        c.is_alphabetic()
    }

    /// Determine if this character is allowed anywhere in a package name.
    fn is_allowed(c: char) -> bool {
        let is_ascii_lowercase_alphanumeric =
            |c: char| c.is_ascii_alphanumeric() && !c.is_ascii_uppercase();
        match c {
            '-' => true,
            c if is_ascii_lowercase_alphanumeric(c) => true,
            _ => false,
        }
    }

    /// Validate a package name.
    pub fn validate(name: &str) -> Result<(), PackageNameError> {
        // validate length
        if name.len() < 3 {
            return Err(PackageNameError::Length(name.len()));
        }

        // validate first character
        match name.chars().next() {
            Some(c) if Self::is_allowed_start(c) => {}
            Some(c) => return Err(PackageNameError::InvalidStart(c)),
            None => unreachable!(),
        }

        // validate all characters
        let illegal = name
            .chars()
            .enumerate()
            .find(|(_, c)| !Self::is_allowed(*c));
        if let Some((index, c)) = illegal {
            return Err(PackageNameError::InvalidCharacter(c, index));
        }

        Ok(())
    }
}

impl TryFrom<String> for PackageName {
    type Error = PackageNameError;

    fn try_from(value: String) -> Result<Self, Self::Error> {
        Self::new(value)
    }
}

impl FromStr for PackageName {
    type Err = miette::Report;

    fn from_str(input: &str) -> Result<Self, Self::Err> {
        Self::new(input).into_diagnostic()
    }
}

impl From<PackageName> for String {
    fn from(s: PackageName) -> Self {
        s.to_string()
    }
}

impl Deref for PackageName {
    type Target = str;

    fn deref(&self) -> &Self::Target {
        &self.0
    }
}

impl fmt::Display for PackageName {
    fn fmt(&self, f: &mut Formatter<'_>) -> std::fmt::Result {
        self.0.fmt(f)
    }
}

#[cfg(test)]
mod tests {
    use super::*;

    #[test]
    fn can_parse_package_name() {
        assert_eq!(PackageName::new("abc"), Ok(PackageName("abc".into())));
        assert_eq!(PackageName::new("a"), Err(PackageNameError::Length(1)));
        assert_eq!(
            PackageName::new("4abc"),
            Err(PackageNameError::InvalidStart('4'))
        );
        assert_eq!(
            PackageName::new("serde_typename"),
            Err(PackageNameError::InvalidCharacter('_', 5))
        );
    }

    #[test]
    fn can_get_proto_path() {
        assert_eq!(
            PackageStore::new("/tmp".into()).proto_path(),
            PathBuf::from("/tmp/proto")
        );
        assert_eq!(
            PackageStore::new("/tmp".into()).proto_vendor_path(),
            PathBuf::from("/tmp/proto/vendor")
        );
    }

    #[test]
    fn can_check_publishable() {
        assert!(PackageType::Lib.is_publishable());
        assert!(PackageType::Api.is_publishable());
        assert!(!PackageType::Impl.is_publishable());
    }

    #[test]
    fn can_check_compilable() {
        assert!(PackageType::Lib.is_compilable());
        assert!(PackageType::Api.is_compilable());
        assert!(!PackageType::Impl.is_compilable());
    }

    #[test]
    fn can_default_package_type() {
        assert_eq!(PackageType::default(), PackageType::Impl);
    }

    #[test]
    fn can_parse_package_type() {
        let types = [PackageType::Lib, PackageType::Api, PackageType::Impl];
        for typ in &types {
            let string = typ.to_string();
            let parsed: PackageType = string.parse().unwrap();
            assert_eq!(parsed, *typ);
        }
    }
}
=======
pub use self::{compressed::Package, name::PackageName, r#type::PackageType, store::PackageStore};
>>>>>>> 481b99b8
<|MERGE_RESOLUTION|>--- conflicted
+++ resolved
@@ -17,597 +17,4 @@
 mod store;
 mod r#type;
 
-<<<<<<< HEAD
-use bytes::{Buf, Bytes};
-use miette::{ensure, miette, IntoDiagnostic, WrapErr};
-use semver::Version;
-use serde::{Deserialize, Serialize};
-use tokio::fs;
-use walkdir::WalkDir;
-
-use crate::{
-    errors::{DeserializationError, SerializationError},
-    lock::LockedPackage,
-    manifest::{self, Manifest, MANIFEST_FILE},
-    registry::RegistryUri,
-    ManagedFile,
-};
-
-/// IO abstraction layer over local `buffrs` package store
-#[derive(Debug, Clone, PartialEq, Eq)]
-pub struct PackageStore {
-    root: PathBuf,
-}
-
-impl PackageStore {
-    /// Path to the proto directory
-    const PROTO_PATH: &str = "proto";
-    /// Path to the dependency store
-    const PROTO_VENDOR_PATH: &str = "proto/vendor";
-
-    fn new(root: PathBuf) -> Self {
-        Self { root }
-    }
-
-    /// Open current directory.
-    pub async fn current() -> miette::Result<Self> {
-        Self::open(&current_dir().into_diagnostic()?).await
-    }
-
-    /// Check if this store exists
-    async fn exists(&self) -> miette::Result<bool> {
-        let meta = fs::metadata(&self.proto_path()).await.into_diagnostic()?;
-
-        Ok(meta.is_dir())
-    }
-
-    /// Open given directory.
-    pub async fn open(path: &Path) -> miette::Result<Self> {
-        let store = Self::new(path.into());
-
-        if !store.exists().await? {
-            miette::bail!("package store does not exist");
-        }
-
-        Ok(store)
-    }
-
-    /// Path to the `proto` directory.
-    pub fn proto_path(&self) -> PathBuf {
-        self.root.join(Self::PROTO_PATH)
-    }
-
-    /// Path to the vendor directory.
-    pub fn proto_vendor_path(&self) -> PathBuf {
-        self.root.join(Self::PROTO_VENDOR_PATH)
-    }
-
-    /// Creates the expected directory structure for `buffrs`
-    pub async fn create(path: PathBuf) -> miette::Result<Self> {
-        let store = PackageStore::new(path);
-        let create = |dir: PathBuf| async move {
-            fs::create_dir_all(&dir)
-                .await
-                .into_diagnostic()
-                .wrap_err(miette!("failed to create {} directory", dir.display()))
-        };
-
-        create(store.proto_path()).await?;
-        create(store.proto_vendor_path()).await?;
-
-        Ok(store)
-    }
-
-    /// Clears all packages from the file system
-    pub async fn clear(&self) -> miette::Result<()> {
-        let path = self.proto_vendor_path();
-        match fs::remove_dir_all(&path).await {
-            Ok(()) => Ok(()),
-            Err(err) if matches!(err.kind(), std::io::ErrorKind::NotFound) => {
-                Err(miette!("directory {path:?} not found"))
-            }
-            Err(_) => Err(miette!("failed to clear {path:?} directory",)),
-        }
-    }
-
-    /// Unpacks a package into a local directory
-    pub async fn unpack(&self, package: &Package) -> miette::Result<()> {
-        let mut tar = Vec::new();
-
-        let mut gz = flate2::read::GzDecoder::new(package.tgz.clone().reader());
-
-        gz.read_to_end(&mut tar)
-            .into_diagnostic()
-            .wrap_err(miette!("failed to decompress package {}", package.name()))?;
-
-        let mut tar = tar::Archive::new(Bytes::from(tar).reader());
-
-        let pkg_dir = self.locate(&package.manifest.package.name);
-
-        fs::remove_dir_all(&pkg_dir).await.ok();
-
-        fs::create_dir_all(&pkg_dir)
-            .await
-            .into_diagnostic()
-            .wrap_err({
-                miette!(
-                    "failed to create extraction directory for package {}",
-                    package.name()
-                )
-            })?;
-
-        tar.unpack(pkg_dir.clone()).into_diagnostic().wrap_err({
-            miette!(
-                "failed to extract package {} to {}",
-                package.name(),
-                pkg_dir.display()
-            )
-        })?;
-
-        tracing::debug!(
-            ":: unpacked {}@{} into {}",
-            package.manifest.package.name,
-            package.manifest.package.version,
-            pkg_dir.display()
-        );
-
-        Ok(())
-    }
-
-    /// Uninstalls a package from the local file system
-    pub async fn uninstall(&self, package: &PackageName) -> miette::Result<()> {
-        let pkg_dir = self.proto_vendor_path().join(&**package);
-
-        fs::remove_dir_all(&pkg_dir)
-            .await
-            .into_diagnostic()
-            .wrap_err(miette!("failed to uninstall package {package}"))
-    }
-
-    /// Resolves a package in the local file system
-    pub async fn resolve(&self, package: &PackageName) -> miette::Result<Manifest> {
-        let manifest = Manifest::try_read_from(self.locate(package).join(MANIFEST_FILE))
-            .await
-            .wrap_err(miette!("failed to resolve package {package}"))?
-            .ok_or(miette!("package store is corrupt, please clear it"))?;
-
-        Ok(manifest)
-    }
-
-    /// Packages a release from the local file system state
-    pub async fn release(&self, manifest: Manifest) -> miette::Result<Package> {
-        ensure!(
-            manifest.package.kind.is_publishable(),
-            "packages with type `impl` cannot be published"
-        );
-
-        ensure!(
-            !matches!(manifest.package.kind, PackageType::Lib) || manifest.dependencies.is_empty(),
-            "library packages cannot have any dependencies"
-        );
-
-        for dependency in manifest.dependencies.iter() {
-            let resolved = self.resolve(&dependency.package).await?;
-
-            ensure!(
-                resolved.package.kind == PackageType::Lib,
-                "depending on API packages is not allowed for {} packages",
-                manifest.package.kind
-            );
-        }
-
-        let pkg_path = self.proto_path();
-        let mut entries = BTreeMap::new();
-
-        for entry in self.collect(&pkg_path).await {
-            let path = entry.strip_prefix(&pkg_path).into_diagnostic()?;
-            let contents = tokio::fs::read(&entry).await.unwrap();
-            entries.insert(path.into(), contents.into());
-        }
-
-        let package = Package::create(manifest, entries)?;
-
-        tracing::info!(
-            ":: packaged {}@{}",
-            package.manifest.package.name,
-            package.manifest.package.version
-        );
-
-        Ok(package)
-    }
-
-    /// Directory for the vendored installation of a package
-    pub fn locate(&self, package: &PackageName) -> PathBuf {
-        self.proto_vendor_path().join(&**package)
-    }
-
-    /// Collect .proto files in a given path whilst excluding vendored ones
-    pub async fn collect(&self, path: &Path) -> Vec<PathBuf> {
-        let vendor_path = self.proto_vendor_path();
-        let mut paths: Vec<_> = WalkDir::new(path)
-            .into_iter()
-            .filter_map(Result::ok)
-            .map(|entry| entry.into_path())
-            .filter(|path| !path.starts_with(&vendor_path))
-            .filter(|path| {
-                let ext = path.extension().map(|s| s.to_str());
-
-                matches!(ext, Some(Some("proto")))
-            })
-            .collect();
-
-        paths.sort(); // to ensure determinism
-
-        paths
-    }
-}
-
-/// An in memory representation of a `buffrs` package
-#[derive(Clone, Debug, PartialEq, Eq)]
-pub struct Package {
-    /// Manifest of the package
-    pub manifest: Manifest,
-    /// The `tar.gz` archive containing the protocol buffers
-    pub tgz: Bytes,
-}
-
-impl Package {
-    /// Creates a new package
-    pub fn new(manifest: Manifest, tgz: Bytes) -> Self {
-        Self { manifest, tgz }
-    }
-
-    /// Create new [`Package`] from [`Manifest`] and list of files.
-    ///
-    /// This intentionally uses a [`BTreeMap`] to ensure that the list of files is sorted
-    /// lexicographically. This ensures a reproducible output.
-    pub fn create(manifest: Manifest, files: BTreeMap<PathBuf, Bytes>) -> miette::Result<Self> {
-        let mut archive = tar::Builder::new(Vec::new());
-
-        let manifest_bytes = {
-            let as_str: String = manifest
-                .clone()
-                .try_into()
-                .into_diagnostic()
-                .wrap_err(SerializationError(ManagedFile::Manifest))?;
-            as_str.into_bytes()
-        };
-
-        let mut header = tar::Header::new_gnu();
-        header.set_size(
-            manifest_bytes
-                .len()
-                .try_into()
-                .into_diagnostic()
-                .wrap_err(miette!(
-                    "serialized manifest was too large to fit in a tarball"
-                ))?,
-        );
-        header.set_mode(0o444);
-        archive
-            .append_data(&mut header, MANIFEST_FILE, Cursor::new(manifest_bytes))
-            .into_diagnostic()
-            .wrap_err(miette!("failed to add manifest to release"))?;
-
-        for (name, contents) in &files {
-            let mut header = tar::Header::new_gnu();
-            header.set_mode(0o444);
-            header.set_size(contents.len() as u64);
-            archive
-                .append_data(&mut header, name, &contents[..])
-                .into_diagnostic()
-                .wrap_err(miette!("failed to add proto {name:?} to release tar"))?;
-        }
-
-        let tar = archive
-            .into_inner()
-            .into_diagnostic()
-            .wrap_err(miette!("failed to assemble tar package"))?;
-
-        let mut encoder = flate2::write::GzEncoder::new(Vec::new(), flate2::Compression::default());
-
-        encoder
-            .write_all(&tar)
-            .into_diagnostic()
-            .wrap_err(miette!("failed to compress release"))?;
-
-        let tgz = encoder
-            .finish()
-            .into_diagnostic()
-            .wrap_err(miette!("failed to finalize package"))?
-            .into();
-
-        Ok(Package::new(manifest, tgz))
-    }
-
-    /// Load a package from a precompressed archive.
-    fn parse(tgz: Bytes) -> miette::Result<Self> {
-        let mut tar = Vec::new();
-
-        let mut gz = flate2::read::GzDecoder::new(tgz.clone().reader());
-
-        gz.read_to_end(&mut tar)
-            .into_diagnostic()
-            .wrap_err(miette!("failed to decompress package"))?;
-
-        let mut tar = tar::Archive::new(Bytes::from(tar).reader());
-
-        let manifest = tar
-            .entries()
-            .into_diagnostic()
-            .wrap_err(miette!("corrupted tar package"))?
-            .filter_map(|entry| entry.ok())
-            .find(|entry| {
-                entry
-                    .path()
-                    .ok()
-                    // TODO(rfink): The following line is a bug since it checks whether
-                    //  actual path (relative to the process pwd) is a file, *not* whether
-                    //  the tar entry would be a file if unpacked
-                    // .filter(|path| path.is_file())
-                    .filter(|path| path.ends_with(manifest::MANIFEST_FILE))
-                    .is_some()
-            })
-            .ok_or_else(|| miette!("missing manifest"))?;
-
-        let manifest = manifest
-            .bytes()
-            .collect::<io::Result<Vec<_>>>()
-            .into_diagnostic()
-            .wrap_err(DeserializationError(ManagedFile::Manifest))?;
-        let manifest = String::from_utf8(manifest)
-            .into_diagnostic()
-            .wrap_err(miette!("manifest has invalid character encoding"))?
-            .parse()
-            .into_diagnostic()?;
-
-        Ok(Self { manifest, tgz })
-    }
-
-    /// The name of this package
-    #[inline]
-    pub fn name(&self) -> &PackageName {
-        &self.manifest.package.name
-    }
-
-    /// The version of this package
-    #[inline]
-    pub fn version(&self) -> &Version {
-        &self.manifest.package.version
-    }
-
-    /// Lock this package
-    ///
-    /// Note that despite returning a Result this function never fails
-    pub fn lock(
-        &self,
-        registry: RegistryUri,
-        repository: String,
-        dependants: usize,
-    ) -> miette::Result<LockedPackage> {
-        LockedPackage::lock(self, registry, repository, dependants)
-    }
-}
-
-impl TryFrom<Bytes> for Package {
-    type Error = miette::Report;
-
-    fn try_from(tgz: Bytes) -> Result<Self, Self::Error> {
-        Package::parse(tgz)
-    }
-}
-
-/// Package types
-#[derive(
-    Copy, Clone, Debug, Hash, Serialize, Deserialize, PartialEq, Eq, PartialOrd, Ord, Default,
-)]
-#[serde(rename_all = "snake_case")]
-pub enum PackageType {
-    /// A library package containing primitive type definitions
-    Lib,
-    /// An api package containing message and service definition
-    Api,
-    /// An implementation package that implements an api or library
-    ///
-    /// Note: Implementation packages can't be published via Buffrs
-    #[default]
-    Impl,
-}
-
-impl PackageType {
-    /// Whether this package type is publishable
-    pub fn is_publishable(&self) -> bool {
-        *self != Self::Impl
-    }
-
-    /// Whether this package type is compilable
-    pub fn is_compilable(&self) -> bool {
-        *self != Self::Impl
-    }
-}
-
-impl FromStr for PackageType {
-    type Err = serde_typename::Error;
-
-    fn from_str(s: &str) -> Result<Self, Self::Err> {
-        serde_typename::from_str(s)
-    }
-}
-
-impl fmt::Display for PackageType {
-    fn fmt(&self, f: &mut Formatter<'_>) -> fmt::Result {
-        match serde_typename::to_str(self) {
-            Ok(value) => f.write_str(value),
-            Err(_error) => unreachable!(),
-        }
-    }
-}
-
-/// A `buffrs` package name for parsing and type safety
-#[derive(Clone, Hash, Serialize, Deserialize, PartialEq, Eq, PartialOrd, Ord, Debug)]
-#[serde(try_from = "String", into = "String")]
-pub struct PackageName(String);
-
-/// Errors that can be generated parsing [`PackageName`][], see [`PackageName::new()`][].
-#[derive(thiserror::Error, Debug, PartialEq)]
-pub enum PackageNameError {
-    /// Incorrect length.
-    #[error("package name must be at least three chars long, but was {0:} long")]
-    Length(usize),
-    /// Invalid start character.
-    #[error("package name must start with alphabetic character, but was {0:}")]
-    InvalidStart(char),
-    /// Invalid character.
-    #[error("package name must consist of only ASCII lowercase and dashes, but contains {0:} at position {1:}")]
-    InvalidCharacter(char, usize),
-}
-
-impl PackageName {
-    /// New package name from string.
-    pub fn new<S: Into<String>>(value: S) -> Result<Self, PackageNameError> {
-        let value = value.into();
-        Self::validate(&value)?;
-        Ok(Self(value))
-    }
-
-    /// Determine if this character is allowed at the start of a package name.
-    fn is_allowed_start(c: char) -> bool {
-        c.is_alphabetic()
-    }
-
-    /// Determine if this character is allowed anywhere in a package name.
-    fn is_allowed(c: char) -> bool {
-        let is_ascii_lowercase_alphanumeric =
-            |c: char| c.is_ascii_alphanumeric() && !c.is_ascii_uppercase();
-        match c {
-            '-' => true,
-            c if is_ascii_lowercase_alphanumeric(c) => true,
-            _ => false,
-        }
-    }
-
-    /// Validate a package name.
-    pub fn validate(name: &str) -> Result<(), PackageNameError> {
-        // validate length
-        if name.len() < 3 {
-            return Err(PackageNameError::Length(name.len()));
-        }
-
-        // validate first character
-        match name.chars().next() {
-            Some(c) if Self::is_allowed_start(c) => {}
-            Some(c) => return Err(PackageNameError::InvalidStart(c)),
-            None => unreachable!(),
-        }
-
-        // validate all characters
-        let illegal = name
-            .chars()
-            .enumerate()
-            .find(|(_, c)| !Self::is_allowed(*c));
-        if let Some((index, c)) = illegal {
-            return Err(PackageNameError::InvalidCharacter(c, index));
-        }
-
-        Ok(())
-    }
-}
-
-impl TryFrom<String> for PackageName {
-    type Error = PackageNameError;
-
-    fn try_from(value: String) -> Result<Self, Self::Error> {
-        Self::new(value)
-    }
-}
-
-impl FromStr for PackageName {
-    type Err = miette::Report;
-
-    fn from_str(input: &str) -> Result<Self, Self::Err> {
-        Self::new(input).into_diagnostic()
-    }
-}
-
-impl From<PackageName> for String {
-    fn from(s: PackageName) -> Self {
-        s.to_string()
-    }
-}
-
-impl Deref for PackageName {
-    type Target = str;
-
-    fn deref(&self) -> &Self::Target {
-        &self.0
-    }
-}
-
-impl fmt::Display for PackageName {
-    fn fmt(&self, f: &mut Formatter<'_>) -> std::fmt::Result {
-        self.0.fmt(f)
-    }
-}
-
-#[cfg(test)]
-mod tests {
-    use super::*;
-
-    #[test]
-    fn can_parse_package_name() {
-        assert_eq!(PackageName::new("abc"), Ok(PackageName("abc".into())));
-        assert_eq!(PackageName::new("a"), Err(PackageNameError::Length(1)));
-        assert_eq!(
-            PackageName::new("4abc"),
-            Err(PackageNameError::InvalidStart('4'))
-        );
-        assert_eq!(
-            PackageName::new("serde_typename"),
-            Err(PackageNameError::InvalidCharacter('_', 5))
-        );
-    }
-
-    #[test]
-    fn can_get_proto_path() {
-        assert_eq!(
-            PackageStore::new("/tmp".into()).proto_path(),
-            PathBuf::from("/tmp/proto")
-        );
-        assert_eq!(
-            PackageStore::new("/tmp".into()).proto_vendor_path(),
-            PathBuf::from("/tmp/proto/vendor")
-        );
-    }
-
-    #[test]
-    fn can_check_publishable() {
-        assert!(PackageType::Lib.is_publishable());
-        assert!(PackageType::Api.is_publishable());
-        assert!(!PackageType::Impl.is_publishable());
-    }
-
-    #[test]
-    fn can_check_compilable() {
-        assert!(PackageType::Lib.is_compilable());
-        assert!(PackageType::Api.is_compilable());
-        assert!(!PackageType::Impl.is_compilable());
-    }
-
-    #[test]
-    fn can_default_package_type() {
-        assert_eq!(PackageType::default(), PackageType::Impl);
-    }
-
-    #[test]
-    fn can_parse_package_type() {
-        let types = [PackageType::Lib, PackageType::Api, PackageType::Impl];
-        for typ in &types {
-            let string = typ.to_string();
-            let parsed: PackageType = string.parse().unwrap();
-            assert_eq!(parsed, *typ);
-        }
-    }
-}
-=======
-pub use self::{compressed::Package, name::PackageName, r#type::PackageType, store::PackageStore};
->>>>>>> 481b99b8
+pub use self::{compressed::Package, name::PackageName, r#type::PackageType, store::PackageStore};