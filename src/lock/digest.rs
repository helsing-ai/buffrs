// Copyright 2023 Helsing GmbH
//
// Licensed under the Apache License, Version 2.0 (the "License");
// you may not use this file except in compliance with the License.
// You may obtain a copy of the License at
//
//     http://www.apache.org/licenses/LICENSE-2.0
//
// Unless required by applicable law or agreed to in writing, software
// distributed under the License is distributed on an "AS IS" BASIS,
// WITHOUT WARRANTIES OR CONDITIONS OF ANY KIND, either express or implied.
// See the License for the specific language governing permissions and
// limitations under the License.

use std::{fmt, str::FromStr};

use serde::{de::Visitor, Deserialize, Serialize};
use sha2::Digest as _;
use strum::{Display, EnumString};
use thiserror::Error;

/// Supported types of digest algorithms.
// Do not reorder variants; the ordering is significant, see #38 and #106.
#[derive(
    Clone, Copy, Debug, PartialEq, Eq, PartialOrd, Ord, Serialize, Deserialize, EnumString, Display,
)]
pub enum DigestAlgorithm {
    /// SHA-2 with 256 bits
    #[serde(rename = "sha256")]
    #[strum(serialize = "sha256")]
    SHA256,
}

impl DigestAlgorithm {
    /// Create a digest of some data using this algorithm.
    pub fn digest(&self, data: &[u8]) -> Digest {
        let digest = match self {
            DigestAlgorithm::SHA256 => sha2::Sha256::new().chain_update(data).finalize().to_vec(),
        };

        Digest {
            algorithm: *self,
            digest,
        }
    }
}

/// Error parsing a [`DigestAlgorithm`].
#[derive(Error, Debug)]
pub enum DigestAlgorithmError {
    /// Represents a ring digest algorithm that isn't supported by Buffrs
    #[error("unsupported digest algorithm: {0}")]
    UnsupportedAlgorithm(String),
}

#[test]
fn can_parse_digest_algorithm() {
    assert!(matches!("sha256".parse(), Ok(DigestAlgorithm::SHA256)));
    assert!("md5".parse::<DigestAlgorithm>().is_err());
}

#[test]
fn can_display_digest_algorithm() {
    assert_eq!(DigestAlgorithm::SHA256.to_string(), "sha256");
}

/// A representation of a cryptographic digest for data integrity validation
///
/// ```rust
/// use buffrs::lock::{Digest, DigestAlgorithm};
///
/// let algorithm = DigestAlgorithm::SHA256;
/// let hello = "2cf24dba5fb0a30e26e83b2ac5b9e29e1b161e5c1fa7425e73043362938b9824";
///
/// let digest = Digest::from_parts(algorithm, hello).unwrap();
/// // You can also parse `Digest` from the string representation
/// assert_eq!(digest, format!("{algorithm}:{hello}").parse().unwrap());
///
/// // Roundtripping is possible
/// assert_eq!(digest, format!("{digest}").parse().unwrap());
/// ```
// Do not reorder fields: the ordering is significant, see #38 and #106.
#[derive(Clone, PartialEq, Eq, Ord, PartialOrd, Debug)]
pub struct Digest {
    /// Algorithm used to create digest.
    algorithm: DigestAlgorithm,
    /// Digest value.
    digest: Vec<u8>,
}

impl Digest {
    /// Digest are displayed as `algorithm:digest`, this takes the two in separate variables.
    pub fn from_parts(algorithm: DigestAlgorithm, digest: &str) -> Result<Self, DigestError> {
        let digest = hex::decode(digest)?;
        Ok(Self { algorithm, digest })
    }

    /// Algorithm used to create this digest.
    pub fn algorithm(&self) -> DigestAlgorithm {
        self.algorithm
    }

    /// Digest as raw byte data.
    pub fn as_bytes(&self) -> &[u8] {
        &self.digest
    }
}

/// Error parsing a [`DigestAlgorithm`].
#[derive(Error, Debug)]
#[allow(missing_docs)]
pub enum DigestError {
    #[error("missing delimiter")]
    MissingDelimiter,
    #[error(transparent)]
    Algorithm(#[from] DigestAlgorithmError),
    #[error(transparent)]
    Digest(#[from] hex::FromHexError),
}

impl FromStr for Digest {
    type Err = DigestError;

    fn from_str(input: &str) -> Result<Self, Self::Err> {
        let Some((algorithm_str, digest_str)) = input.split_once(':') else {
            return Err(DigestError::MissingDelimiter);
        };
        let algorithm: DigestAlgorithm = algorithm_str
            .parse()
            .map_err(|_| DigestAlgorithmError::UnsupportedAlgorithm(algorithm_str.into()))?;
        Self::from_parts(algorithm, digest_str)
    }
}

impl fmt::Display for Digest {
    fn fmt(&self, f: &mut fmt::Formatter<'_>) -> fmt::Result {
        write!(f, "{}:{}", self.algorithm, hex::encode(&self.digest))
    }
}

// FIXME(xfbs): we should almost never manually implement serde's serialize or deserialize.  it is
// usually better to use something like `serde_with` to achieve this.

impl Serialize for Digest {
    fn serialize<S>(&self, serializer: S) -> Result<S::Ok, S::Error>
    where
        S: serde::Serializer,
    {
        self.to_string().serialize(serializer)
    }
}

struct DigestVisitor;

<<<<<<< HEAD
#[allow(clippy::needless_lifetimes)]
impl<'de> Visitor<'de> for DigestVisitor {
=======
impl Visitor<'_> for DigestVisitor {
>>>>>>> 2a14b6ed
    type Value = Digest;

    fn expecting(&self, formatter: &mut fmt::Formatter) -> fmt::Result {
        formatter.write_str("a hexadecimal encoded cryptographic digest")
    }

    fn visit_str<E>(self, value: &str) -> Result<Self::Value, E>
    where
        E: serde::de::Error,
    {
        value.parse().map_err(E::custom)
    }
}

impl<'de> Deserialize<'de> for Digest {
    fn deserialize<D>(deserializer: D) -> Result<Self, D::Error>
    where
        D: serde::Deserializer<'de>,
    {
        deserializer.deserialize_str(DigestVisitor)
    }
}

#[cfg(test)]
mod tests {
    use super::*;
    use serde_test::{assert_tokens, Token};

    const HELLO_DIGEST: &str =
        "sha256:2cf24dba5fb0a30e26e83b2ac5b9e29e1b161e5c1fa7425e73043362938b9824";

    #[test]
    fn can_parse_digest() {
        let digest: Digest = HELLO_DIGEST.parse().unwrap();
        assert_eq!(digest.algorithm(), DigestAlgorithm::SHA256);
        assert_eq!(
            digest.as_bytes(),
            &hex::decode(&HELLO_DIGEST[7..]).unwrap()[..]
        );
    }

    #[test]
    fn can_convert_digest() {
        let digest = DigestAlgorithm::SHA256.digest("hello".as_bytes());
        assert_eq!(digest.to_string(), HELLO_DIGEST);
    }

    #[test]
    fn cannot_parse_invalid_digest() {
        assert!(matches!(
            "md5:abc".parse::<Digest>(),
            Err(DigestError::Algorithm(_))
        ));
        assert!(matches!(
            "".parse::<Digest>(),
            Err(DigestError::MissingDelimiter)
        ));
        assert!(matches!(
            "sha256:xxx".parse::<Digest>(),
            Err(DigestError::Digest(_))
        ));
    }

    #[test]
    fn can_roundtrip_digest() {
        let digest: Digest = HELLO_DIGEST.parse().unwrap();
        assert_eq!(digest.to_string(), HELLO_DIGEST);
    }

    #[test]
    fn can_serialize() {
        let digest: Digest = HELLO_DIGEST.parse().unwrap();
        assert_tokens(&digest, &[Token::Str(HELLO_DIGEST)]);
    }

    #[test]
    fn from_parts() {
        let algorithm = DigestAlgorithm::SHA256;
        let hello = "2cf24dba5fb0a30e26e83b2ac5b9e29e1b161e5c1fa7425e73043362938b9824";

        let digest = Digest::from_parts(algorithm, hello).unwrap();
        assert_eq!(digest, HELLO_DIGEST.parse().unwrap());

        assert_eq!(digest, format!("{digest}").parse().unwrap());
    }
}<|MERGE_RESOLUTION|>--- conflicted
+++ resolved
@@ -152,12 +152,7 @@
 
 struct DigestVisitor;
 
-<<<<<<< HEAD
-#[allow(clippy::needless_lifetimes)]
-impl<'de> Visitor<'de> for DigestVisitor {
-=======
 impl Visitor<'_> for DigestVisitor {
->>>>>>> 2a14b6ed
     type Value = Digest;
 
     fn expecting(&self, formatter: &mut fmt::Formatter) -> fmt::Result {
