--- conflicted
+++ resolved
@@ -24,11 +24,10 @@
 
         let response = reqwest::Client::new()
             .get(repositories_uri.clone())
-<<<<<<< HEAD
-            .header("X-JFrog-Art-Api", self.0.password.to_string())
-=======
-            .basic_auth(self.0.username.to_owned(), self.0.password.to_owned())
->>>>>>> b4f8ea35
+            .header(
+                "X-JFrog-Art-Api",
+                self.0.password.clone().unwrap_or_default(),
+            )
             .send()
             .await?;
 
@@ -91,11 +90,10 @@
 
         let response = reqwest::Client::new()
             .get(artifact_uri.clone())
-<<<<<<< HEAD
-            .header("X-JFrog-Art-Api", self.0.password.to_string())
-=======
-            .basic_auth(self.0.username.to_owned(), self.0.password.to_owned())
->>>>>>> b4f8ea35
+            .header(
+                "X-JFrog-Art-Api",
+                self.0.password.clone().unwrap_or_default(),
+            )
             .send()
             .await?;
 
@@ -127,11 +125,10 @@
 
         let response = reqwest::Client::new()
             .put(artifact_uri.clone())
-<<<<<<< HEAD
-            .header("X-JFrog-Art-Api", self.0.password.to_string())
-=======
-            .basic_auth(self.0.username.to_owned(), self.0.password.to_owned())
->>>>>>> b4f8ea35
+            .header(
+                "X-JFrog-Art-Api",
+                self.0.password.clone().unwrap_or_default(),
+            )
             .body(package.tgz)
             .send()
             .await
@@ -165,29 +162,18 @@
 #[derive(Debug, Clone, Serialize, Deserialize, PartialEq, Eq)]
 pub struct ArtifactoryConfig {
     pub url: Url,
-<<<<<<< HEAD
-    pub password: String,
-=======
-    pub username: String,
     pub password: Option<String>,
->>>>>>> b4f8ea35
 }
 
 impl ArtifactoryConfig {
     /// Creates a new artifactory config in the system keyring
-<<<<<<< HEAD
-    pub fn new(url: Url, password: String) -> Self {
-        Self { url, password }
-=======
-    pub fn new(url: Url, username: String) -> eyre::Result<Self> {
+    pub fn new(url: Url) -> eyre::Result<Self> {
         sanity_check_url(&url)?;
 
         Ok(Self {
             url,
-            username,
             password: None,
         })
->>>>>>> b4f8ea35
     }
 }
 
