// Copyright 2023 Helsing GmbH
//
// Licensed under the Apache License, Version 2.0 (the "License");
// you may not use this file except in compliance with the License.
// You may obtain a copy of the License at
//
//     http://www.apache.org/licenses/LICENSE-2.0
//
// Unless required by applicable law or agreed to in writing, software
// distributed under the License is distributed on an "AS IS" BASIS,
// WITHOUT WARRANTIES OR CONDITIONS OF ANY KIND, either express or implied.
// See the License for the specific language governing permissions and
// limitations under the License.

use super::{Registry, RegistryUri};
use crate::{credentials::Credentials, manifest::Dependency, package::Package};
use eyre::{ensure, Context, ContextCompat};
use url::Url;

/// The registry implementation for artifactory
#[derive(Debug, Clone)]
pub struct Artifactory {
    registry: RegistryUri,
    token: Option<String>,
    client: reqwest::Client,
}

impl Artifactory {
<<<<<<< HEAD
    const JFROG_AUTH_HEADER: &str = "X-JFrog-Art-Api";

    /// Creates an instance for the given URI without authentication
    pub fn new(uri: &RegistryUri) -> eyre::Result<Self> {
        Ok(Self {
            registry: uri.clone(),
            client: reqwest::Client::builder()
                .redirect(reqwest::redirect::Policy::none())
                .build()?,
        })
    }

    /// Creates an instance for the given URI with token-based authentication
    pub fn with_token(uri: &RegistryUri, token: &str) -> eyre::Result<Self> {
        let mut headers = HeaderMap::new();
        headers.insert(Self::JFROG_AUTH_HEADER, token.parse()?);

        Ok(Self {
            registry: uri.clone(),
            client: reqwest::Client::builder()
                .redirect(reqwest::redirect::Policy::none())
                .default_headers(headers)
=======
    pub fn new(registry: RegistryUri, credentials: &Credentials) -> eyre::Result<Self> {
        Ok(Self {
            registry: registry.clone(),
            token: credentials.registry_tokens.get(&registry).cloned(),
            client: reqwest::Client::builder()
                .redirect(reqwest::redirect::Policy::none())
>>>>>>> 03a30586
                .build()?,
        })
    }

    pub fn from_credentials(uri: &RegistryUri, credentials: &Credentials) -> eyre::Result<Self> {
        if let Some(token) = credentials.registry_tokens.get(uri) {
            Self::with_token(uri, token)
        } else {
            Self::new(uri)
        }
    }

    /// Pings artifactory to ensure registry access is working
    pub async fn ping(&self) -> eyre::Result<()> {
        let repositories_url: Url = {
            let mut uri = self.registry.to_owned();
            let path = &format!("{}/api/repositories", uri.path());
            uri.set_path(path);
            uri.into()
        };

        let mut request = self.client.get(repositories_url);

        if let Some(token) = &self.token {
            request = request.bearer_auth(token);
        }

        let response = request.send().await?;

        let status = response.status();

        if !status.is_success() {
            tracing::info!("Artifactory response header: {:?}", response);
        }

        ensure!(status.is_success(), "Failed to ping artifactory");

        tracing::debug!("Pinging artifactory succeeded");

        Ok(())
    }
}

#[async_trait::async_trait]
impl Registry for Artifactory {
    /// Downloads a package from artifactory
    async fn download(&self, dependency: Dependency) -> eyre::Result<Package> {
        ensure!(
            dependency.manifest.version.comparators.len() == 1,
            "{} uses unsupported semver comparators",
            dependency.package
        );

        let version = dependency
            .manifest
            .version
            .comparators
            .first()
            .wrap_err("internal error")?;

        ensure!(
            version.op == semver::Op::Exact && version.minor.is_some() && version.patch.is_some(),
            "artifactory only support pinned dependencies"
        );

        let version = format!(
            "{}.{}.{}{}",
            version.major,
            version.minor.wrap_err("internal error")?,
            version.patch.wrap_err("internal error")?,
            if version.pre.is_empty() {
                "".to_owned()
            } else {
                format!("-{}", version.pre)
            }
        );

        let artifact_url: Url = {
            let path = dependency.manifest.registry.path().to_owned();

            let mut url = dependency.manifest.registry.clone();
            url.set_path(&format!(
                "{}/{}/{}/{}-{}.tgz",
                path,
                dependency.manifest.repository,
                dependency.package,
                dependency.package,
                version
            ));

            url.into()
        };

<<<<<<< HEAD
        tracing::debug!("Hitting download URL: {artifact_url}");

        let response = self.client.get(artifact_url).send().await?;
=======
        let mut request = self.client.get(artifact_url);

        if let Some(token) = &self.token {
            request = request.bearer_auth(token);
        }

        let response = request.send().await?;
>>>>>>> 03a30586

        ensure!(
            response.status() != 302,
            "Remote server attempted to redirect request - is this registry URL valid? {}",
            dependency.manifest.registry,
        );

        let headers = response.headers();
        let content_type = headers
            .get(&reqwest::header::CONTENT_TYPE)
            .wrap_err("missing header in response")?;

        ensure!(
            content_type == reqwest::header::HeaderValue::from_static("application/x-gzip"),
            "Server response has incorrect mime type: {content_type:?}"
        );

        ensure!(
            response.status().is_success(),
            "Failed to fetch {dependency}: {}",
            response.status()
        );

        tracing::debug!("downloaded dependency {dependency}");

        let tgz = response.bytes().await.wrap_err("Failed to download tar")?;

        Package::try_from(tgz).wrap_err_with(|| {
            format!(
                "Failed to process dependency {}@{}",
                dependency.package, version
            )
        })
    }

    /// Publishes a package to artifactory
    async fn publish(&self, package: Package, repository: String) -> eyre::Result<()> {
        let artifact_uri: Url = format!(
            "{}/{}/{}/{}-{}.tgz",
            self.registry,
            repository,
            package.name(),
            package.name(),
            package.version(),
        )
        .parse()
        .wrap_err("Failed to construct artifact uri")?;

        let mut request = self.client.put(artifact_uri).body(package.tgz.clone());

        if let Some(token) = &self.token {
            request = request.bearer_auth(token);
        }

        let response = request
            .send()
            .await
            .wrap_err("Failed to upload release to artifactory")?;

        ensure!(
            response.status() != 302,
            "Remote server attempted to redirect publish request - is the Artifactory URL valid?"
        );

        ensure!(
            response.status().is_success(),
            "Failed to publish {}: {}",
            package.name(),
            response.status()
        );

        tracing::info!(
            ":: published {}/{}@{}",
            repository,
            package.name(),
            package.version()
        );

        Ok(())
    }
}<|MERGE_RESOLUTION|>--- conflicted
+++ resolved
@@ -26,41 +26,29 @@
 }
 
 impl Artifactory {
-<<<<<<< HEAD
-    const JFROG_AUTH_HEADER: &str = "X-JFrog-Art-Api";
-
     /// Creates an instance for the given URI without authentication
     pub fn new(uri: &RegistryUri) -> eyre::Result<Self> {
         Ok(Self {
             registry: uri.clone(),
+            token: None,
             client: reqwest::Client::builder()
                 .redirect(reqwest::redirect::Policy::none())
                 .build()?,
         })
     }
 
-    /// Creates an instance for the given URI with token-based authentication
+    /// Creates an instance for the given URI with authentication
     pub fn with_token(uri: &RegistryUri, token: &str) -> eyre::Result<Self> {
-        let mut headers = HeaderMap::new();
-        headers.insert(Self::JFROG_AUTH_HEADER, token.parse()?);
-
         Ok(Self {
             registry: uri.clone(),
+            token: Some(token.to_owned()),
             client: reqwest::Client::builder()
                 .redirect(reqwest::redirect::Policy::none())
-                .default_headers(headers)
-=======
-    pub fn new(registry: RegistryUri, credentials: &Credentials) -> eyre::Result<Self> {
-        Ok(Self {
-            registry: registry.clone(),
-            token: credentials.registry_tokens.get(&registry).cloned(),
-            client: reqwest::Client::builder()
-                .redirect(reqwest::redirect::Policy::none())
->>>>>>> 03a30586
                 .build()?,
         })
     }
 
+    /// Creates an instance for the given URI with authentication if provided in Credentials
     pub fn from_credentials(uri: &RegistryUri, credentials: &Credentials) -> eyre::Result<Self> {
         if let Some(token) = credentials.registry_tokens.get(uri) {
             Self::with_token(uri, token)
@@ -150,11 +138,8 @@
             url.into()
         };
 
-<<<<<<< HEAD
         tracing::debug!("Hitting download URL: {artifact_url}");
 
-        let response = self.client.get(artifact_url).send().await?;
-=======
         let mut request = self.client.get(artifact_url);
 
         if let Some(token) = &self.token {
@@ -162,7 +147,6 @@
         }
 
         let response = request.send().await?;
->>>>>>> 03a30586
 
         ensure!(
             response.status() != 302,
