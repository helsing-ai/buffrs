--- conflicted
+++ resolved
@@ -221,24 +221,17 @@
     }
 }
 
-<<<<<<< HEAD
 impl TryFrom<Lockfile> for Vec<FileRequirement> {
     type Error = miette::Report;
-
+    /// Converts lockfile into list of required files
+    ///
+    /// Must return files with a stable order to ensure identical lockfiles lead to identical
+    /// buffrs-cache nix derivations
     fn try_from(lock: Lockfile) -> miette::Result<Self> {
         lock.packages
             .values()
             .map(FileRequirement::try_from)
             .collect()
-=======
-impl From<Lockfile> for Vec<FileRequirement> {
-    /// Converts lockfile into list of required files
-    ///
-    /// Must return files with a stable order to ensure identical lockfiles lead to identical
-    /// buffrs-cache nix derivations
-    fn from(lock: Lockfile) -> Self {
-        lock.packages.values().map(FileRequirement::from).collect()
->>>>>>> 951e7fb1
     }
 }
 
