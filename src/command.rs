--- conflicted
+++ resolved
@@ -12,20 +12,16 @@
 // See the License for the specific language governing permissions and
 // limitations under the License.
 
+#[cfg(feature = "build")]
+use crate::generator;
 use crate::{
     credentials::Credentials,
     lock::{LockedPackage, Lockfile},
     manifest::{Dependency, Manifest, PackageManifest},
     package::{DependencyGraph, PackageName, PackageStore, PackageType},
-<<<<<<< HEAD
     registry::{Artifactory, RegistryProvider, RegistryType, RegistryUri},
     Language,
-=======
-    registry::{Artifactory, Registry, RegistryUri},
->>>>>>> 033985b4
 };
-#[cfg(feature = "build")]
-use crate::{generator, Language};
 use async_recursion::async_recursion;
 use eyre::{ensure, Context, ContextCompat};
 use semver::{Version, VersionReq};
