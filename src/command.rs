// Copyright 2023 Helsing GmbH
//
// Licensed under the Apache License, Version 2.0 (the "License");
// you may not use this file except in compliance with the License.
// You may obtain a copy of the License at
//
//     http://www.apache.org/licenses/LICENSE-2.0
//
// Unless required by applicable law or agreed to in writing, software
// distributed under the License is distributed on an "AS IS" BASIS,
// WITHOUT WARRANTIES OR CONDITIONS OF ANY KIND, either express or implied.
// See the License for the specific language governing permissions and
// limitations under the License.

use crate::{
    credentials::Credentials,
    lock::{LockedPackage, Lockfile},
    manifest::{Dependency, Manifest, PackageManifest, MANIFEST_FILE},
    package::{DependencyGraph, PackageName, PackageStore, PackageType},
    registry::{Artifactory, RegistryUri},
};

#[cfg(feature = "build")]
use crate::{generator, generator::Language};
#[cfg(feature = "build")]
use std::path::PathBuf;

use async_recursion::async_recursion;
use miette::{bail, ensure, miette, Context, IntoDiagnostic};
use semver::{Version, VersionReq};
use std::{env, path::Path, sync::Arc};
use tokio::{
    fs,
    io::{self, AsyncBufReadExt, BufReader},
};

const INITIAL_VERSION: Version = Version::new(0, 1, 0);
const BUFFRS_TESTSUITE_VAR: &str = "BUFFRS_TESTSUITE";

/// Initializes the project
pub async fn init(kind: PackageType, name: Option<PackageName>) -> miette::Result<()> {
    if Manifest::exists().await? {
        bail!("a manifest file was found, project is already initialized");
    }

    fn curr_dir_name() -> miette::Result<PackageName> {
        std::env::current_dir()
            .into_diagnostic()?
            .file_name()
            // because the path originates from the current directory, this condition is never met
            .ok_or(miette!(
                "unexpected error: current directory path terminates in .."
            ))?
            .to_str()
            .ok_or_else(|| miette!("current directory path is not valid utf-8"))?
            .parse()
    }

    let name = name.map(Result::Ok).unwrap_or_else(curr_dir_name)?;

    let manifest = Manifest {
        package: PackageManifest {
            kind,
            name,
            version: INITIAL_VERSION,
            description: None,
        },
        dependencies: vec![],
    };

    manifest.write().await?;

    PackageStore::create()
        .await
        .wrap_err(miette!("failed to create buffrs project directories"))
}

/// Adds a dependency to this project
pub async fn add(registry: RegistryUri, dependency: &str) -> miette::Result<()> {
    let lower_kebab = |c: char| (c.is_lowercase() && c.is_ascii_alphabetic()) || c == '-';

    let (repository, dependency) = dependency
        .trim()
        .split_once('/')
        .ok_or_else(|| miette!("locator {dependency} is missing a repository delimiter"))?;

    ensure!(
        repository.chars().all(lower_kebab),
        "repository {repository} is not in kebab case"
    );

    let repository = repository.into();

    let (package, version) = dependency
        .split_once('@')
        .ok_or_else(|| miette!("dependency specification is missing version part: {dependency}"))?;

    let package = package
        .parse::<PackageName>()
        .wrap_err_with(|| miette!("invalid package name: {package}"))?;

    let version = version
        .parse::<VersionReq>()
        .into_diagnostic()
        .wrap_err_with(|| miette!("not a valid version requirement: {version}"))?;

    let mut manifest = Manifest::read().await?;

    manifest
        .dependencies
        .push(Dependency::new(registry, repository, package, version));

    manifest
        .write()
        .await
        .wrap_err_with(|| miette!("failed to write `{MANIFEST_FILE}`"))
}

/// Removes a dependency from this project
pub async fn remove(package: PackageName) -> miette::Result<()> {
    let mut manifest = Manifest::read().await?;

    let match_idx = manifest
        .dependencies
        .iter()
        .position(|d| d.package == package)
        .ok_or_else(|| miette!("package {package} not in manifest"))?;

    let dependency = manifest.dependencies.remove(match_idx);

    // if PackageStore::uninstall(&dependency.package).await.is_err() {
    //     tracing::warn!("failed to uninstall package {}", dependency.package);
    // }

    PackageStore::uninstall(&dependency.package).await.ok(); // temporary due to broken test

    manifest.write().await
}

/// Packages the api and writes it to the filesystem
pub async fn package(directory: impl AsRef<Path>, dry_run: bool) -> miette::Result<()> {
    let package = PackageStore::release().await?;

    let path = directory.as_ref().join(format!(
        "{}-{}.tgz",
        package.manifest.package.name, package.manifest.package.version
    ));

    if !dry_run {
<<<<<<< HEAD
        std::fs::write(path, package.tgz)
            .into_diagnostic()
            .wrap_err(miette!(
                "failed to write package release to the current directory"
            ))?;
=======
        fs::write(path, package.tgz)
            .await
            .wrap_err("failed to write package to filesystem")?;
>>>>>>> 409e6446
    }

    Ok(())
}

/// Publishes the api package to the registry
pub async fn publish(
    credentials: Credentials,
    registry: RegistryUri,
    repository: String,
    #[cfg(feature = "git")] allow_dirty: bool,
    dry_run: bool,
) -> miette::Result<()> {
    #[cfg(feature = "git")]
    if let Ok(repository) = git2::Repository::discover(Path::new(".")) {
        let statuses = repository
            .statuses(None)
            .into_diagnostic()
            .wrap_err(miette!("failed to determine repository status"))?;

        if !allow_dirty && !statuses.is_empty() {
            tracing::error!("{} files in the working directory contain changes that were not yet committed into git:\n", statuses.len());

            statuses
                .iter()
                .for_each(|s| tracing::error!("{}", s.path().unwrap_or_default()));

            tracing::error!("\nTo proceed with publishing despite the uncommitted changes, pass the `--allow-dirty` flag\n");

            bail!("attempted to publish a dirty repository");
        }
    }

    let artifactory = Artifactory::new(registry, &credentials)?;

    let package = PackageStore::release().await?;

    if dry_run {
        tracing::warn!(":: aborting upload due to dry run");
        return Ok(());
    }

    artifactory.publish(package, repository).await
}

/// Installs dependencies
pub async fn install(credentials: Credentials) -> miette::Result<()> {
    let credentials = Arc::new(credentials);

    let manifest = Manifest::read().await?;

    let lockfile = Lockfile::read_or_default().await?;

    let dependency_graph = DependencyGraph::from_manifest(&manifest, &lockfile, &credentials)
        .await
        .wrap_err(miette!("dependency resolution failed"))?;

    let mut locked = Vec::new();

    #[async_recursion]
    async fn traverse_and_install(
        name: &PackageName,
        graph: &DependencyGraph,
        locked: &mut Vec<LockedPackage>,
        prefix: String,
    ) -> miette::Result<()> {
        let resolved = graph.get(name).ok_or(miette!(
            "unexpected error: missing dependency in dependency graph"
        ))?;

        PackageStore::unpack(&resolved.package)
            .await
            .wrap_err_with(|| format!("failed to unpack package {}", &resolved.package.name()))?;

        tracing::info!(
            "{} installed {}@{}",
            if prefix.is_empty() { "::" } else { &prefix },
            name,
            resolved.package.version()
        );

        locked.push(resolved.package.lock(
            resolved.registry.clone(),
            resolved.repository.clone(),
            resolved.dependants.len(),
        )?);

        for (index, dependency) in resolved.depends_on.iter().enumerate() {
            let tree_char = if index + 1 == resolved.depends_on.len() {
                '┗'
            } else {
                '┣'
            };

            let new_prefix = format!(
                "{} {tree_char}",
                if prefix.is_empty() { "  " } else { &prefix }
            );
            traverse_and_install(dependency, graph, locked, new_prefix).await?;
        }

        Ok(())
    }

    for dependency in manifest.dependencies {
        traverse_and_install(
            &dependency.package,
            &dependency_graph,
            &mut locked,
            String::new(),
        )
        .await?;
    }

    Lockfile::from_iter(locked.into_iter()).write().await
}

/// Uninstalls dependencies
pub async fn uninstall() -> miette::Result<()> {
    PackageStore::clear().await
}

/// Generate bindings for a given language
#[cfg(feature = "build")]
pub async fn generate(language: Language, out_dir: PathBuf) -> miette::Result<()> {
    generator::Generator::Protoc { language, out_dir }
        .generate()
        .await
        .wrap_err_with(|| format!("failed to generate {language} bindings"))
}

/// Logs you in for a registry
pub async fn login(mut credentials: Credentials, registry: RegistryUri) -> miette::Result<()> {
    let token = {
        tracing::info!("Please enter your artifactory token:");

        let mut raw = String::new();

        let mut reader = BufReader::new(io::stdin());
        reader
            .read_line(&mut raw)
<<<<<<< HEAD
            .into_diagnostic()
            .wrap_err(miette!("failed to read the token from the user"))?;
=======
            .await
            .wrap_err("Failed to read token")?;
>>>>>>> 409e6446

        raw.trim().into()
    };

    credentials.registry_tokens.insert(registry.clone(), token);

    if env::var(BUFFRS_TESTSUITE_VAR).is_err() {
        Artifactory::new(registry, &credentials)?
            .ping()
            .await
            .wrap_err(miette!("failed to validate token"))?;
    }

    credentials.write().await
}

/// Logs you out from a registry
pub async fn logout(mut credentials: Credentials, registry: RegistryUri) -> miette::Result<()> {
    credentials.registry_tokens.remove(&registry);
    credentials.write().await
}<|MERGE_RESOLUTION|>--- conflicted
+++ resolved
@@ -147,17 +147,12 @@
     ));
 
     if !dry_run {
-<<<<<<< HEAD
-        std::fs::write(path, package.tgz)
+        fs::write(path, package.tgz)
+            .await
             .into_diagnostic()
             .wrap_err(miette!(
                 "failed to write package release to the current directory"
             ))?;
-=======
-        fs::write(path, package.tgz)
-            .await
-            .wrap_err("failed to write package to filesystem")?;
->>>>>>> 409e6446
     }
 
     Ok(())
@@ -299,13 +294,9 @@
         let mut reader = BufReader::new(io::stdin());
         reader
             .read_line(&mut raw)
-<<<<<<< HEAD
+            .await
             .into_diagnostic()
             .wrap_err(miette!("failed to read the token from the user"))?;
-=======
-            .await
-            .wrap_err("Failed to read token")?;
->>>>>>> 409e6446
 
         raw.trim().into()
     };
