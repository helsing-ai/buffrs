// Copyright 2023 Helsing GmbH
//
// Licensed under the Apache License, Version 2.0 (the "License");
// you may not use this file except in compliance with the License.
// You may obtain a copy of the License at
//
//     http://www.apache.org/licenses/LICENSE-2.0
//
// Unless required by applicable law or agreed to in writing, software
// distributed under the License is distributed on an "AS IS" BASIS,
// WITHOUT WARRANTIES OR CONDITIONS OF ANY KIND, either express or implied.
// See the License for the specific language governing permissions and
// limitations under the License.

<<<<<<< HEAD
=======
use crate::{
    cache::Cache,
    credentials::Credentials,
    lock::{LockedPackage, Lockfile},
    manifest::{Dependency, MANIFEST_FILE, Manifest, PackageManifest},
    package::{PackageName, PackageStore, PackageType},
    registry::RegistryUri,
    resolver::{DependencyGraph, ResolvedDependency},
};

use async_recursion::async_recursion;
use miette::{Context as _, IntoDiagnostic, bail, ensure, miette};
use semver::{Version, VersionReq};
>>>>>>> edd38c71
use std::{
    env,
    path::{Path, PathBuf},
    str::FromStr,
};

use miette::{Context as _, IntoDiagnostic, bail, ensure, miette};
use semver::{Version, VersionReq};
use tokio::{
    fs,
    io::{AsyncBufReadExt, BufReader, stdin},
};

use crate::{
    credentials::Credentials,
    lock::Lockfile,
    manifest::{
        BuffrsManifest, Dependency, GenericManifest, MANIFEST_FILE, PackageManifest,
        PackagesManifest,
    },
    operations::installer::Installer,
    operations::publisher::Publisher,
    package::{PackageName, PackageStore, PackageType},
    registry::{Artifactory, RegistryUri},
};

const INITIAL_VERSION: Version = Version::new(0, 1, 0);
const BUFFRS_TESTSUITE_VAR: &str = "BUFFRS_TESTSUITE";

/// Initializes the project
pub async fn init(kind: Option<PackageType>, name: Option<PackageName>) -> miette::Result<()> {
    if PackagesManifest::exists().await? {
        bail!("a manifest file was found, project is already initialized");
    }

    fn curr_dir_name() -> miette::Result<PackageName> {
        std::env::current_dir()
            .into_diagnostic()?
            .file_name()
            // because the path originates from the current directory, this condition is never met
            .ok_or(miette!(
                "unexpected error: current directory path terminates in .."
            ))?
            .to_str()
            .ok_or_else(|| miette!("current directory path is not valid utf-8"))?
            .parse()
    }

    let package = kind
        .map(|kind| -> miette::Result<PackageManifest> {
            let name = name.map(Result::Ok).unwrap_or_else(curr_dir_name)?;

            Ok(PackageManifest {
                kind,
                name,
                version: INITIAL_VERSION,
                description: None,
            })
        })
        .transpose()?;

    let mut builder = PackagesManifest::builder();
    if let Some(pkg) = package {
        builder = builder.package(pkg);
    }
    let manifest = builder.dependencies(Default::default()).build();

    manifest.write().await?;

    PackageStore::open(std::env::current_dir().unwrap_or_else(|_| ".".into()))
        .await
        .wrap_err("failed to create buffrs `proto` directories")?;

    Ok(())
}

/// Initializes a project with the given name in the current directory
pub async fn new(kind: Option<PackageType>, name: PackageName) -> miette::Result<()> {
    let package_dir = PathBuf::from(name.to_string());
    // create_dir fails if the folder already exists
    fs::create_dir(&package_dir)
        .await
        .into_diagnostic()
        .wrap_err_with(|| format!("failed to create {} directory", package_dir.display()))?;

    let package = kind
        .map(|kind| -> miette::Result<PackageManifest> {
            Ok(PackageManifest {
                kind,
                name,
                version: INITIAL_VERSION,
                description: None,
            })
        })
        .transpose()?;

    let mut builder = PackagesManifest::builder();
    if let Some(pkg) = package {
        builder = builder.package(pkg);
    }
    let manifest = builder.dependencies(Default::default()).build();
    manifest.write_at(package_dir.as_path()).await?;

    PackageStore::open(&package_dir)
        .await
        .wrap_err("failed to create buffrs `proto` directories")?;

    Ok(())
}

struct DependencyLocator {
    repository: String,
    package: PackageName,
    version: DependencyLocatorVersion,
}

enum DependencyLocatorVersion {
    Version(VersionReq),
    Latest,
}

impl FromStr for DependencyLocator {
    type Err = miette::Report;

    fn from_str(dependency: &str) -> miette::Result<Self> {
        let lower_kebab = |c: char| (c.is_lowercase() && c.is_ascii_alphabetic()) || c == '-';

        let (repository, dependency) = dependency
            .trim()
            .split_once('/')
            .ok_or_else(|| miette!("locator {dependency} is missing a repository delimiter"))?;

        ensure!(
            repository.chars().all(lower_kebab),
            "repository {repository} is not in kebab case"
        );

        ensure!(!repository.is_empty(), "repository must not be empty");

        let repository = repository.into();

        let (package, version) = dependency
            .split_once('@')
            .map(|(package, version)| (package, Some(version)))
            .unwrap_or_else(|| (dependency, None));

        let package = package
            .parse::<PackageName>()
            .wrap_err_with(|| format!("invalid package name: {package}"))?;

        let version = match version {
            Some("latest") | None => DependencyLocatorVersion::Latest,
            Some(version_str) => {
                let parsed_version = VersionReq::parse(version_str)
                    .into_diagnostic()
                    .wrap_err_with(|| format!("not a valid version requirement: {version_str}"))?;
                DependencyLocatorVersion::Version(parsed_version)
            }
        };

        Ok(Self {
            repository,
            package,
            version,
        })
    }
}

/// Adds a dependency to this project
pub async fn add(registry: RegistryUri, dependency: &str) -> miette::Result<()> {
    let manifest_path = PathBuf::from(MANIFEST_FILE);
    let mut manifest = BuffrsManifest::require_package_manifest(&manifest_path).await?;

    let DependencyLocator {
        repository,
        package,
        version,
    } = dependency.parse()?;

    let version = match version {
        DependencyLocatorVersion::Version(version_req) => version_req,
        DependencyLocatorVersion::Latest => {
            // query the registry to retrieve the actual latest version
            let credentials = Credentials::load().await?;
            let registry_client = registry.get_registry(&credentials)?;

            let latest_version = registry_client
                .get_latest_version(repository.clone(), package.clone())
                .await?;
            // Convert semver::Version to semver::VersionReq. It will default to operator `>`, which is what we want for Proto.toml
            VersionReq::parse(&latest_version.to_string()).into_diagnostic()?
        }
    };

    manifest
        .dependencies
        .get_or_insert_default()
        .push(Dependency::new(registry, repository, package, version));

    manifest
        .write()
        .await
        .wrap_err_with(|| format!("failed to write `{MANIFEST_FILE}`"))?;

    Ok(())
}

/// Removes a dependency from this project
pub async fn remove(package: PackageName) -> miette::Result<()> {
    let manifest_path = PathBuf::from(MANIFEST_FILE);
    let mut manifest = BuffrsManifest::require_package_manifest(&manifest_path).await?;
    let store = PackageStore::current().await?;

    let dependency = manifest
        .dependencies
        .iter()
        .flatten()
        .position(|d| d.package == package)
        .ok_or_else(|| miette!("package {package} not in manifest"))?;

    let dependency = manifest
        .dependencies
        .get_or_insert_default()
        .remove(dependency);

    store.uninstall(&dependency.package).await.ok();

    manifest.write().await
}

/// Packages the api and writes it to the filesystem
pub async fn package(
    directory: impl AsRef<Path>,
    dry_run: bool,
    version: Option<Version>,
    preserve_mtime: bool,
) -> miette::Result<()> {
    let manifest_path = PathBuf::from(MANIFEST_FILE);
    let mut manifest = BuffrsManifest::require_package_manifest(&manifest_path).await?;
    let store = PackageStore::current().await?;

    if let Some(version) = version
        && let Some(ref mut package) = manifest.package
    {
        tracing::info!(":: modified version in published manifest to {version}");

        package.version = version;
    }

    if let Some(ref pkg) = manifest.package {
        store.populate(pkg).await?;
    }

    let package = store.release(&manifest, preserve_mtime).await?;

    if dry_run {
        return Ok(());
    }

    let path = {
        let file = format!("{}-{}.tgz", package.name(), package.version());

        directory.as_ref().join(file)
    };

    fs::write(path, package.tgz)
        .await
        .into_diagnostic()
        .wrap_err("failed to write package release to the current directory")
}

/// Publishes the api package to the registry
pub async fn publish(
    registry: RegistryUri,
    repository: String,
    #[cfg(feature = "git")] allow_dirty: bool,
    dry_run: bool,
    version: Option<Version>,
    preserve_mtime: bool,
) -> miette::Result<()> {
    #[cfg(feature = "git")]
<<<<<<< HEAD
    Publisher::check_git_status(allow_dirty).await?;
=======
    async fn git_statuses() -> miette::Result<Vec<String>> {
        use std::process::Stdio;

        let output = tokio::process::Command::new("git")
            .arg("status")
            .arg("--porcelain")
            .stderr(Stdio::null())
            .output()
            .await;

        let output = match output {
            Ok(output) => output,
            Err(_) => {
                return Ok(Vec::new());
            }
        };

        if !output.status.success() {
            return Ok(Vec::new());
        }

        let stdout = String::from_utf8(output.stdout)
            .into_diagnostic()
            .wrap_err(miette!(
                "invalid utf-8 character in the output of `git status`"
            ))?;

        let lines: Option<Vec<_>> = stdout
            .lines()
            .map(|line| {
                line.split_once(' ')
                    .map(|(_, filename)| filename.to_string())
            })
            .collect();

        Ok(lines.unwrap_or_default())
    }

    #[cfg(feature = "git")]
    if let Ok(statuses) = git_statuses().await {
        if !allow_dirty && !statuses.is_empty() {
            tracing::error!(
                "{} files in the working directory contain changes that were not yet committed into git:\n",
                statuses.len()
            );

            statuses.iter().for_each(|s| tracing::error!("{}", s));

            tracing::error!(
                "\nTo proceed with publishing despite the uncommitted changes, pass the `--allow-dirty` flag\n"
            );

            bail!("attempted to publish a dirty repository");
        }
    }

    let mut manifest = Manifest::read().await?;
    let credentials = Credentials::load().await?;
    let store = PackageStore::current().await?;
    let registry_client = registry.get_registry(&credentials)?;

    if let Some(version) = version {
        if let Some(ref mut package) = manifest.package {
            tracing::info!(":: modified version in published manifest to {version}");
>>>>>>> edd38c71

    let manifest = BuffrsManifest::try_read().await?;
    let current_path = env::current_dir()
        .into_diagnostic()
        .wrap_err("current dir could not be retrieved")?;

<<<<<<< HEAD
    let mut publisher = Publisher::new(registry, repository, preserve_mtime).await?;
    publisher
        .publish(&manifest, &current_path, version, dry_run)
        .await
=======
    registry_client.publish(package, repository).await
>>>>>>> edd38c71
}

/// Installs dependencies for the current project
///
/// Behavior depends on the manifest type:
/// - **Package**: Installs dependencies listed in the `[dependencies]` section
/// - **Workspace**: Installs dependencies for all workspace members
///
/// # Arguments
///
/// * `preserve_mtime` - If true, local dependencies preserve their modification time
pub async fn install(preserve_mtime: bool) -> miette::Result<()> {
    let manifest = BuffrsManifest::try_read().await?;
    let installer = Installer::new(preserve_mtime).await?;
    installer.install(&manifest).await
}

/// Uninstalls dependencies
///
/// Behavior depends on the manifest type:
/// - **Package**: Clears the package's vendor directory
/// - **Workspace**: Clears vendor directories for all workspace members
pub async fn uninstall() -> miette::Result<()> {
    let manifest = BuffrsManifest::try_read().await?;

    match manifest {
        BuffrsManifest::Package(_) => PackageStore::current().await?.clear().await,
        BuffrsManifest::Workspace(workspace_manifest) => {
            let root_path = env::current_dir()
                .into_diagnostic()
                .wrap_err("current dir could not be retrieved")?;
            let packages = workspace_manifest.workspace.resolve_members(root_path)?;

            tracing::info!(
                ":: workspace found. uninstalling dependencies for {} packages in workspace",
                packages.len()
            );

            for package_path in packages {
                tracing::info!(
                    ":: uninstalling dependencies for package: {}",
                    package_path.display()
                );

                let store = PackageStore::open(&package_path).await?;
                store.clear().await?;
            }

            Ok(())
        }
    }
}

/// Lists all protobuf files managed by Buffrs to stdout
pub async fn list() -> miette::Result<()> {
    let manifest_path = PathBuf::from(MANIFEST_FILE);
    let manifest = BuffrsManifest::require_package_manifest(&manifest_path).await?;
    let store = PackageStore::current().await?;

    if let Some(ref pkg) = manifest.package {
        store.populate(pkg).await?;
    }

    let protos = store.collect(&store.proto_vendor_path(), true).await;

    let cwd = {
        let cwd = std::env::current_dir()
            .into_diagnostic()
            .wrap_err("failed to get current directory")?;

        fs::canonicalize(cwd)
            .await
            .into_diagnostic()
            .wrap_err("failed to canonicalize current directory")?
    };

    for proto in protos.iter() {
        let rel = proto
            .strip_prefix(&cwd)
            .into_diagnostic()
            .wrap_err("failed to transform protobuf path")?;

        print!("{} ", rel.display())
    }

    Ok(())
}

/// Parses current package and validates rules.
#[cfg(feature = "validation")]
pub async fn lint() -> miette::Result<()> {
    let manifest_path = PathBuf::from(MANIFEST_FILE);
    let manifest = BuffrsManifest::require_package_manifest(&manifest_path).await?;
    let store = PackageStore::current().await?;

    let pkg = manifest.package.ok_or(miette!(
        "a [package] section must be declared run the linter"
    ))?;

    store.populate(&pkg).await?;
    let violations = store.validate(&pkg).await?;

    violations
        .into_iter()
        .map(miette::Report::new)
        .for_each(|r| eprintln!("{r:?}"));

    Ok(())
}

/// Logs you in for a registry
pub async fn login(registry: RegistryUri) -> miette::Result<()> {
    let mut credentials = Credentials::load().await?;

    tracing::info!(":: please enter your artifactory token:");

    let token = {
        let mut raw = String::new();
        let mut reader = BufReader::new(stdin());

        reader
            .read_line(&mut raw)
            .await
            .into_diagnostic()
            .wrap_err("failed to read the token from the user")?;

        raw.trim().into()
    };

    credentials.registry_tokens.insert(registry.clone(), token);

    if env::var(BUFFRS_TESTSUITE_VAR).is_err() {
        registry
            .get_registry(&credentials)?
            .ping()
            .await
            .wrap_err("failed to validate token")?;
    }

    credentials.write().await
}

/// Logs you out from a registry
pub async fn logout(registry: RegistryUri) -> miette::Result<()> {
    let mut credentials = Credentials::load().await?;
    credentials.registry_tokens.remove(&registry);
    credentials.write().await
}

/// Commands on the lockfile
pub mod lock {
    use super::*;
    use crate::lock::FileRequirement;

    /// Prints the file requirements serialized as JSON
    pub async fn print_files() -> miette::Result<()> {
        let lock = Lockfile::read().await?;

        let requirements: Vec<FileRequirement> = lock.into();

        // hint: always ok, as per serde_json doc
        if let Ok(json) = serde_json::to_string_pretty(&requirements) {
            println!("{json}");
        }

        Ok(())
    }
}

#[cfg(test)]
mod tests {
    use super::DependencyLocator;

    #[test]
    fn valid_dependency_locator() {
        assert!("repo/pkg@1.0.0".parse::<DependencyLocator>().is_ok());
        assert!("repo/pkg@=1.0".parse::<DependencyLocator>().is_ok());
        assert!(
            "repo-with-dash/pkg@=1.0"
                .parse::<DependencyLocator>()
                .is_ok()
        );
        assert!(
            "repo-with-dash/pkg-with-dash@=1.0"
                .parse::<DependencyLocator>()
                .is_ok()
        );
        assert!(
            "repo/pkg@=1.0.0-with-prerelease"
                .parse::<DependencyLocator>()
                .is_ok()
        );
        assert!("repo/pkg@latest".parse::<DependencyLocator>().is_ok());
        assert!("repo/pkg".parse::<DependencyLocator>().is_ok());
    }

    #[test]
    fn invalid_dependency_locators() {
        assert!("/xyz@1.0.0".parse::<DependencyLocator>().is_err());
        assert!("repo/@1.0.0".parse::<DependencyLocator>().is_err());
        assert!("repo@1.0.0".parse::<DependencyLocator>().is_err());
        assert!(
            "repo/pkg@latestwithtypo"
                .parse::<DependencyLocator>()
                .is_err()
        );
        assert!("repo/pkg@=1#meta".parse::<DependencyLocator>().is_err());
        assert!("repo/PKG@=1.0".parse::<DependencyLocator>().is_err());
    }
}<|MERGE_RESOLUTION|>--- conflicted
+++ resolved
@@ -12,22 +12,6 @@
 // See the License for the specific language governing permissions and
 // limitations under the License.
 
-<<<<<<< HEAD
-=======
-use crate::{
-    cache::Cache,
-    credentials::Credentials,
-    lock::{LockedPackage, Lockfile},
-    manifest::{Dependency, MANIFEST_FILE, Manifest, PackageManifest},
-    package::{PackageName, PackageStore, PackageType},
-    registry::RegistryUri,
-    resolver::{DependencyGraph, ResolvedDependency},
-};
-
-use async_recursion::async_recursion;
-use miette::{Context as _, IntoDiagnostic, bail, ensure, miette};
-use semver::{Version, VersionReq};
->>>>>>> edd38c71
 use std::{
     env,
     path::{Path, PathBuf},
@@ -51,7 +35,7 @@
     operations::installer::Installer,
     operations::publisher::Publisher,
     package::{PackageName, PackageStore, PackageType},
-    registry::{Artifactory, RegistryUri},
+    registry::RegistryUri,
 };
 
 const INITIAL_VERSION: Version = Version::new(0, 1, 0);
@@ -309,88 +293,17 @@
     preserve_mtime: bool,
 ) -> miette::Result<()> {
     #[cfg(feature = "git")]
-<<<<<<< HEAD
     Publisher::check_git_status(allow_dirty).await?;
-=======
-    async fn git_statuses() -> miette::Result<Vec<String>> {
-        use std::process::Stdio;
-
-        let output = tokio::process::Command::new("git")
-            .arg("status")
-            .arg("--porcelain")
-            .stderr(Stdio::null())
-            .output()
-            .await;
-
-        let output = match output {
-            Ok(output) => output,
-            Err(_) => {
-                return Ok(Vec::new());
-            }
-        };
-
-        if !output.status.success() {
-            return Ok(Vec::new());
-        }
-
-        let stdout = String::from_utf8(output.stdout)
-            .into_diagnostic()
-            .wrap_err(miette!(
-                "invalid utf-8 character in the output of `git status`"
-            ))?;
-
-        let lines: Option<Vec<_>> = stdout
-            .lines()
-            .map(|line| {
-                line.split_once(' ')
-                    .map(|(_, filename)| filename.to_string())
-            })
-            .collect();
-
-        Ok(lines.unwrap_or_default())
-    }
-
-    #[cfg(feature = "git")]
-    if let Ok(statuses) = git_statuses().await {
-        if !allow_dirty && !statuses.is_empty() {
-            tracing::error!(
-                "{} files in the working directory contain changes that were not yet committed into git:\n",
-                statuses.len()
-            );
-
-            statuses.iter().for_each(|s| tracing::error!("{}", s));
-
-            tracing::error!(
-                "\nTo proceed with publishing despite the uncommitted changes, pass the `--allow-dirty` flag\n"
-            );
-
-            bail!("attempted to publish a dirty repository");
-        }
-    }
-
-    let mut manifest = Manifest::read().await?;
-    let credentials = Credentials::load().await?;
-    let store = PackageStore::current().await?;
-    let registry_client = registry.get_registry(&credentials)?;
-
-    if let Some(version) = version {
-        if let Some(ref mut package) = manifest.package {
-            tracing::info!(":: modified version in published manifest to {version}");
->>>>>>> edd38c71
 
     let manifest = BuffrsManifest::try_read().await?;
     let current_path = env::current_dir()
         .into_diagnostic()
         .wrap_err("current dir could not be retrieved")?;
 
-<<<<<<< HEAD
     let mut publisher = Publisher::new(registry, repository, preserve_mtime).await?;
     publisher
         .publish(&manifest, &current_path, version, dry_run)
         .await
-=======
-    registry_client.publish(package, repository).await
->>>>>>> edd38c71
 }
 
 /// Installs dependencies for the current project
