// Copyright 2023 Helsing GmbH
//
// Licensed under the Apache License, Version 2.0 (the "License");
// you may not use this file except in compliance with the License.
// You may obtain a copy of the License at
//
//     http://www.apache.org/licenses/LICENSE-2.0
//
// Unless required by applicable law or agreed to in writing, software
// distributed under the License is distributed on an "AS IS" BASIS,
// WITHOUT WARRANTIES OR CONDITIONS OF ANY KIND, either express or implied.
// See the License for the specific language governing permissions and
// limitations under the License.

use crate::{
<<<<<<< HEAD
    credentials::{self, Credentials},
    errors::{ConfigError, HttpError},
    lock::{self, LockedPackage, Lockfile},
    manifest::{self, Dependency, Manifest, PackageManifest},
    package::{self, DependencyGraph, InvalidPackageName, PackageName, PackageStore, PackageType},
    registry::{self, Artifactory, Registry, RegistryUri},
=======
    credentials::Credentials,
    lock::{LockedPackage, Lockfile},
    manifest::{Dependency, Manifest, PackageManifest},
    package::{DependencyGraph, PackageName, PackageStore, PackageType},
    registry::{Artifactory, RegistryUri},
>>>>>>> 55902631
};

#[cfg(feature = "build")]
use crate::{generator, generator::Language};
#[cfg(feature = "build")]
use std::path::PathBuf;

use async_recursion::async_recursion;
use displaydoc::Display;
use semver::{Version, VersionReq};
use std::{env, path::Path, sync::Arc};
use thiserror::Error;

const INITIAL_VERSION: Version = Version::new(0, 1, 0);

#[derive(Error, Display, Debug)]
#[non_exhaustive]
#[allow(missing_docs)]
pub enum InitError {
    /// a manifest file was found, project is already initialized
    AlreadyInitialized,
    /// invalid package name
    InvalidName(#[from] InvalidPackageName),
    /// io error: {message}
    Io {
        message: String,
        source: std::io::Error,
    },
    /// failed to create manifest file
    ManifestWrite(#[from] manifest::WriteError),
    /// failed to create package store
    PackageStore(#[from] package::CreateStoreError),
    /// {0}
    Other(&'static str),
}

/// Initializes the project
pub async fn init(kind: PackageType, name: Option<PackageName>) -> Result<(), InitError> {
    if Manifest::exists().await.map_err(|source| InitError::Io {
        message: "failed to access filesystem".into(),
        source,
    })? {
        return Err(InitError::AlreadyInitialized);
    }

    fn curr_dir_name() -> Result<PackageName, InitError> {
        std::env::current_dir()
            .map_err(|source| InitError::Io {
                message: "failed to access current directory".into(),
                source,
            })?
            .file_name()
            .expect("unexpected error: current directory path terminates in ..")
            .to_str()
            .ok_or(InitError::Other(
                "current directory path is not valid utf-8",
            ))?
            .parse()
            .map_err(InitError::from)
    }

    let name = name.map(Result::Ok).unwrap_or_else(curr_dir_name)?;

    let manifest = Manifest {
        package: PackageManifest {
            kind,
            name,
            version: INITIAL_VERSION,
            description: None,
        },
        dependencies: vec![],
    };

    manifest.write().await?;

    PackageStore::create().await.map_err(InitError::from)
}

/// Wrapper for a semantic version validation error
#[derive(Error, Debug)]
#[error(transparent)]
pub struct SemVerError(#[from] semver::Error);

#[derive(Error, Display, Debug)]
#[non_exhaustive]
#[allow(missing_docs)]
pub enum AddError {
    /// locator {0} is missing a repository delimiter
    MissingRepository(String),
    /// repository {0} is not in kebab case
    NotKebabCase(String),
    /// dependency specification is missing version part: {0}
    MissingVersion(String),
    /// dependency name is not a valid package name
    InvalidName(#[from] package::InvalidPackageName),
    /// not a valid version requirement: {given}
    InvalidVersionReq { given: String, source: SemVerError },
    /// failed to read the manifest file
    ManifestRead(#[from] manifest::ReadError),
    /// failed to write to manifest file
    ManifestWrite(#[from] manifest::WriteError),
}

/// Adds a dependency to this project
pub async fn add(registry: RegistryUri, dependency: &str) -> Result<(), AddError> {
    let lower_kebab = |c: char| (c.is_lowercase() && c.is_ascii_alphabetic()) || c == '-';

    let (repository, dependency) = dependency
        .trim()
        .split_once('/')
        .ok_or(AddError::MissingRepository(dependency.into()))?;

    if !repository.chars().all(lower_kebab) {
        return Err(AddError::NotKebabCase(repository.into()));
    }

    let repository = repository.into();

    let (package, version) = dependency
        .split_once('@')
        .ok_or(AddError::MissingVersion(dependency.into()))?;

    let package = package.parse::<PackageName>()?;

    let version = version
        .parse::<VersionReq>()
        .map_err(|source| AddError::InvalidVersionReq {
            given: version.into(),
            source: source.into(),
        })?;

    let mut manifest = Manifest::read().await?;

    manifest
        .dependencies
        .push(Dependency::new(registry, repository, package, version));

    manifest.write().await.map_err(AddError::from)
}

#[derive(Error, Display, Debug)]
#[allow(missing_docs)]
pub enum RemoveError {
    /// package {0} not in manifest
    PackageNotFound(PackageName),
    /// failed to read the manifest file
    ManifestRead(#[from] manifest::ReadError),
    /// failed to write to the manifest file
    ManifestWrite(#[from] manifest::WriteError),
}

/// Removes a dependency from this project
pub async fn remove(package: PackageName) -> Result<(), RemoveError> {
    let mut manifest = Manifest::read().await?;

    let match_idx = manifest
        .dependencies
        .iter()
        .position(|d| d.package == package)
        .ok_or(RemoveError::PackageNotFound(package))?;

    let dependency = manifest.dependencies.remove(match_idx);

    // if PackageStore::uninstall(&dependency.package).await.is_err() {
    //     tracing::warn!("failed to uninstall package {}", dependency.package);
    // }

    PackageStore::uninstall(&dependency.package).await.ok(); // temporary due to broken test

    manifest.write().await.map_err(RemoveError::from)
}

#[derive(Error, Display, Debug)]
#[allow(missing_docs)]
pub enum PackageError {
    /// failed to release package
    Release(#[from] package::ReleaseError),
    /// could not write the package to the filesystem
    Write(#[source] std::io::Error),
}

/// Packages the api and writes it to the filesystem
pub async fn package(directory: impl AsRef<Path>, dry_run: bool) -> Result<(), PackageError> {
    let package = PackageStore::release().await?;

    let path = directory.as_ref().join(format!(
        "{}-{}.tgz",
        package.manifest.package.name, package.manifest.package.version
    ));

    if !dry_run {
        std::fs::write(path, package.tgz).map_err(PackageError::Write)?;
    }

    Ok(())
}

#[derive(Error, Display, Debug)]
#[allow(missing_docs)]
pub enum PublishError {
    /// failed to determine repository status
    #[cfg(feature = "build")]
    RepositoryStatus(#[source] git2::Error),
    /// attempted to publish a dirty repository
    #[cfg(feature = "build")]
    DirtyRepository,
    /// configuration error
    Config(#[from] ConfigError),
    /// failed to generate a package release
    Release(#[from] package::ReleaseError),
    /// failed to publish release
    Publish(#[from] registry::PublishError),
}

/// Publishes the api package to the registry
pub async fn publish(
    credentials: Credentials,
    registry: RegistryUri,
    repository: String,
    #[cfg(feature = "git")] allow_dirty: bool,
    dry_run: bool,
<<<<<<< HEAD
) -> Result<(), PublishError> {
    #[cfg(feature = "build")]
=======
) -> eyre::Result<()> {
    #[cfg(feature = "git")]
>>>>>>> 55902631
    if let Ok(repository) = git2::Repository::discover(Path::new(".")) {
        let statuses = repository
            .statuses(None)
            .map_err(PublishError::RepositoryStatus)?;

        if !allow_dirty && !statuses.is_empty() {
            tracing::error!("{} files in the working directory contain changes that were not yet committed into git:\n", statuses.len());

            statuses
                .iter()
                .for_each(|s| tracing::error!("{}", s.path().unwrap_or_default()));

            tracing::error!("\nTo proceed with publishing despite the uncommitted changes, pass the `--allow-dirty` flag\n");

            return Err(PublishError::DirtyRepository);
        }
    }

    let artifactory = Artifactory::new(registry, &credentials)?;

    let package = PackageStore::release()
        .await
        .map_err(PublishError::Release)?;

    if dry_run {
        tracing::warn!(":: aborting upload due to dry run");
        return Ok(());
    }

    artifactory
        .publish(package, repository)
        .await
        .map_err(PublishError::from)
}

#[derive(Error, Display, Debug)]
#[allow(missing_docs)]
pub enum InstallError {
    /// could not read the manifest file
    ReadManifest(#[from] manifest::ReadError),
    /// could not read the lockfile
    ReadLockfile(#[from] lock::ReadError),
    /// dependency resolution failed
    BuildDependencyGraph(#[from] package::DependencyGraphBuildError),
    /// could not write to the lockfile
    WriteLockfile(#[from] lock::WriteError),
    /// could not extract the package
    UnpackError(#[from] package::UnpackError),
}

/// Installs dependencies
pub async fn install(credentials: Credentials) -> Result<(), InstallError> {
    let credentials = Arc::new(credentials);

    let manifest = Manifest::read().await?;

    let lockfile = Lockfile::read_or_default().await?;

    let dependency_graph =
        DependencyGraph::from_manifest(&manifest, &lockfile, &credentials).await?;

    let mut locked = Vec::new();

    #[async_recursion]
    async fn traverse_and_install(
        name: &PackageName,
        graph: &DependencyGraph,
        locked: &mut Vec<LockedPackage>,
        prefix: String,
    ) -> Result<(), InstallError> {
        let resolved = graph
            .get(name)
            .expect("unexpected error: missing dependency in dependency graph");

        PackageStore::unpack(&resolved.package).await?;

        tracing::info!(
            "{} installed {}@{}",
            if prefix.is_empty() { "::" } else { &prefix },
            name,
            resolved.package.version()
        );

        locked.push(resolved.package.lock(
            resolved.registry.clone(),
            resolved.repository.clone(),
            resolved.dependants.len(),
        ));

        for (index, dependency) in resolved.depends_on.iter().enumerate() {
            let tree_char = if index + 1 == resolved.depends_on.len() {
                '┗'
            } else {
                '┣'
            };

            let new_prefix = format!(
                "{} {tree_char}",
                if prefix.is_empty() { "  " } else { &prefix }
            );
            traverse_and_install(dependency, graph, locked, new_prefix).await?;
        }

        Ok(())
    }

    for dependency in manifest.dependencies {
        traverse_and_install(
            &dependency.package,
            &dependency_graph,
            &mut locked,
            String::new(),
        )
        .await?;
    }

    Lockfile::from_iter(locked.into_iter())
        .write()
        .await
        .map_err(InstallError::from)
}

/// Uninstalls dependencies
pub async fn uninstall() -> Result<(), std::io::Error> {
    PackageStore::clear().await
}

/// failed to generate {language} bindings
#[derive(Error, Display, Debug)]
pub struct GenerateError {
    source: generator::GenerateError,
    language: Language,
}

/// Generate bindings for a given language
#[cfg(feature = "build")]
pub async fn generate(language: Language, out_dir: PathBuf) -> Result<(), GenerateError> {
    generator::Generator::Protoc { language, out_dir }
        .generate()
        .await
        .map_err(|source| GenerateError { source, language })
}

#[derive(Error, Display, Debug)]
#[allow(missing_docs)]
pub enum LoginError {
    /// failed to read the token from the user
    Input(#[source] std::io::Error),
    /// failed to instantiate the registry client
    Config(#[from] ConfigError),
    /// failed to reach artifactory
    Ping(#[source] HttpError),
    /// failed to write to the credentials file
    WriteCredentials(#[from] credentials::WriteError),
}

/// Logs you in for a registry
pub async fn login(mut credentials: Credentials, registry: RegistryUri) -> Result<(), LoginError> {
    let token = {
        tracing::info!("Please enter your artifactory token:");

        let mut raw = String::new();

        std::io::stdin()
            .read_line(&mut raw)
            .map_err(LoginError::Input)?;

        raw.trim().into()
    };

    credentials.registry_tokens.insert(registry.clone(), token);

    if env::var("BUFFRS_TESTSUITE").is_err() {
        Artifactory::new(registry, &credentials)?
            .ping()
            .await
            .map_err(LoginError::Ping)?;
    }

    credentials.write().await.map_err(LoginError::from)
}

#[derive(Error, Display, Debug)]
#[allow(missing_docs)]
pub enum LogoutError {
    /// failed to write to the credentials file
    Write(#[from] credentials::WriteError),
}

/// Logs you out from a registry
pub async fn logout(
    mut credentials: Credentials,
    registry: RegistryUri,
) -> Result<(), LogoutError> {
    credentials.registry_tokens.remove(&registry);
    credentials.write().await.map_err(LogoutError::from)
}<|MERGE_RESOLUTION|>--- conflicted
+++ resolved
@@ -13,20 +13,12 @@
 // limitations under the License.
 
 use crate::{
-<<<<<<< HEAD
     credentials::{self, Credentials},
     errors::{ConfigError, HttpError},
     lock::{self, LockedPackage, Lockfile},
     manifest::{self, Dependency, Manifest, PackageManifest},
     package::{self, DependencyGraph, InvalidPackageName, PackageName, PackageStore, PackageType},
-    registry::{self, Artifactory, Registry, RegistryUri},
-=======
-    credentials::Credentials,
-    lock::{LockedPackage, Lockfile},
-    manifest::{Dependency, Manifest, PackageManifest},
-    package::{DependencyGraph, PackageName, PackageStore, PackageType},
-    registry::{Artifactory, RegistryUri},
->>>>>>> 55902631
+    registry::{self, Artifactory, RegistryUri},
 };
 
 #[cfg(feature = "build")]
@@ -248,13 +240,8 @@
     repository: String,
     #[cfg(feature = "git")] allow_dirty: bool,
     dry_run: bool,
-<<<<<<< HEAD
 ) -> Result<(), PublishError> {
     #[cfg(feature = "build")]
-=======
-) -> eyre::Result<()> {
-    #[cfg(feature = "git")]
->>>>>>> 55902631
     if let Ok(repository) = git2::Repository::discover(Path::new(".")) {
         let statuses = repository
             .statuses(None)
