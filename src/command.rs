// Copyright 2023 Helsing GmbH
//
// Licensed under the Apache License, Version 2.0 (the "License");
// you may not use this file except in compliance with the License.
// You may obtain a copy of the License at
//
//     http://www.apache.org/licenses/LICENSE-2.0
//
// Unless required by applicable law or agreed to in writing, software
// distributed under the License is distributed on an "AS IS" BASIS,
// WITHOUT WARRANTIES OR CONDITIONS OF ANY KIND, either express or implied.
// See the License for the specific language governing permissions and
// limitations under the License.

use std::{
    env,
    path::{Path, PathBuf},
    str::FromStr,
};

use miette::{Context as _, IntoDiagnostic, bail, ensure, miette};
use semver::{Version, VersionReq};
use tokio::{
    fs,
    io::{AsyncBufReadExt, BufReader, stdin},
};

use crate::{
    credentials::Credentials,
    lock::Lockfile,
    manifest::{
        BuffrsManifest, Dependency, GenericManifest, MANIFEST_FILE, PackageManifest,
        PackagesManifest,
    },
    operations::installer::Installer,
    operations::publisher::Publisher,
    package::{PackageName, PackageStore, PackageType},
    registry::{Artifactory, RegistryUri},
};

const INITIAL_VERSION: Version = Version::new(0, 1, 0);
const BUFFRS_TESTSUITE_VAR: &str = "BUFFRS_TESTSUITE";

/// Initializes the project
pub async fn init(kind: Option<PackageType>, name: Option<PackageName>) -> miette::Result<()> {
    if PackagesManifest::exists().await? {
        bail!("a manifest file was found, project is already initialized");
    }

    fn curr_dir_name() -> miette::Result<PackageName> {
        std::env::current_dir()
            .into_diagnostic()?
            .file_name()
            // because the path originates from the current directory, this condition is never met
            .ok_or(miette!(
                "unexpected error: current directory path terminates in .."
            ))?
            .to_str()
            .ok_or_else(|| miette!("current directory path is not valid utf-8"))?
            .parse()
    }

    let package = kind
        .map(|kind| -> miette::Result<PackageManifest> {
            let name = name.map(Result::Ok).unwrap_or_else(curr_dir_name)?;

            Ok(PackageManifest {
                kind,
                name,
                version: INITIAL_VERSION,
                description: None,
            })
        })
        .transpose()?;

    let mut builder = PackagesManifest::builder();
    if let Some(pkg) = package {
        builder = builder.package(pkg);
    }
    let manifest = builder.dependencies(Default::default()).build();

    manifest.write().await?;

    PackageStore::open(std::env::current_dir().unwrap_or_else(|_| ".".into()))
        .await
        .wrap_err("failed to create buffrs `proto` directories")?;

    Ok(())
}

/// Initializes a project with the given name in the current directory
pub async fn new(kind: Option<PackageType>, name: PackageName) -> miette::Result<()> {
    let package_dir = PathBuf::from(name.to_string());
    // create_dir fails if the folder already exists
    fs::create_dir(&package_dir)
        .await
        .into_diagnostic()
        .wrap_err_with(|| format!("failed to create {} directory", package_dir.display()))?;

    let package = kind
        .map(|kind| -> miette::Result<PackageManifest> {
            Ok(PackageManifest {
                kind,
                name,
                version: INITIAL_VERSION,
                description: None,
            })
        })
        .transpose()?;

    let mut builder = PackagesManifest::builder();
    if let Some(pkg) = package {
        builder = builder.package(pkg);
    }
<<<<<<< HEAD
    let manifest = builder.dependencies(vec![]).build();
    manifest.write_at(package_dir.as_path()).await?;
=======
    let manifest = builder.dependencies(Default::default()).build();
    manifest.write_at(&package_dir).await?;
>>>>>>> fc633627

    PackageStore::open(&package_dir)
        .await
        .wrap_err("failed to create buffrs `proto` directories")?;

    Ok(())
}

struct DependencyLocator {
    repository: String,
    package: PackageName,
    version: DependencyLocatorVersion,
}

enum DependencyLocatorVersion {
    Version(VersionReq),
    Latest,
}

impl FromStr for DependencyLocator {
    type Err = miette::Report;

    fn from_str(dependency: &str) -> miette::Result<Self> {
        let lower_kebab = |c: char| (c.is_lowercase() && c.is_ascii_alphabetic()) || c == '-';

        let (repository, dependency) = dependency
            .trim()
            .split_once('/')
            .ok_or_else(|| miette!("locator {dependency} is missing a repository delimiter"))?;

        ensure!(
            repository.chars().all(lower_kebab),
            "repository {repository} is not in kebab case"
        );

        ensure!(!repository.is_empty(), "repository must not be empty");

        let repository = repository.into();

        let (package, version) = dependency
            .split_once('@')
            .map(|(package, version)| (package, Some(version)))
            .unwrap_or_else(|| (dependency, None));

        let package = package
            .parse::<PackageName>()
            .wrap_err_with(|| format!("invalid package name: {package}"))?;

        let version = match version {
            Some("latest") | None => DependencyLocatorVersion::Latest,
            Some(version_str) => {
                let parsed_version = VersionReq::parse(version_str)
                    .into_diagnostic()
                    .wrap_err_with(|| format!("not a valid version requirement: {version_str}"))?;
                DependencyLocatorVersion::Version(parsed_version)
            }
        };

        Ok(Self {
            repository,
            package,
            version,
        })
    }
}

/// Adds a dependency to this project
pub async fn add(registry: RegistryUri, dependency: &str) -> miette::Result<()> {
    let manifest_path = PathBuf::from(MANIFEST_FILE);
    let mut manifest = BuffrsManifest::require_package_manifest(&manifest_path).await?;

    let DependencyLocator {
        repository,
        package,
        version,
    } = dependency.parse()?;

    let version = match version {
        DependencyLocatorVersion::Version(version_req) => version_req,
        DependencyLocatorVersion::Latest => {
            // query artifactory to retrieve the actual latest version
            let credentials = Credentials::load().await?;
            let artifactory = Artifactory::new(registry.clone(), &credentials)?;

            let latest_version = artifactory
                .get_latest_version(repository.clone(), package.clone())
                .await?;
            // Convert semver::Version to semver::VersionReq. It will default to operator `>`, which is what we want for Proto.toml
            VersionReq::parse(&latest_version.to_string()).into_diagnostic()?
        }
    };

    manifest
        .dependencies
        .get_or_insert_default()
        .push(Dependency::new(registry, repository, package, version));

    manifest
        .write()
        .await
        .wrap_err_with(|| format!("failed to write `{MANIFEST_FILE}`"))?;

    Ok(())
}

/// Removes a dependency from this project
pub async fn remove(package: PackageName) -> miette::Result<()> {
    let manifest_path = PathBuf::from(MANIFEST_FILE);
    let mut manifest = BuffrsManifest::require_package_manifest(&manifest_path).await?;
    let store = PackageStore::current().await?;

    let dependency = manifest
        .dependencies
        .iter()
        .flatten()
        .position(|d| d.package == package)
        .ok_or_else(|| miette!("package {package} not in manifest"))?;

    let dependency = manifest
        .dependencies
        .get_or_insert_default()
        .remove(dependency);

    store.uninstall(&dependency.package).await.ok();

    manifest.write().await
}

/// Packages the api and writes it to the filesystem
pub async fn package(
    directory: impl AsRef<Path>,
    dry_run: bool,
    version: Option<Version>,
    preserve_mtime: bool,
) -> miette::Result<()> {
    let manifest_path = PathBuf::from(MANIFEST_FILE);
    let mut manifest = BuffrsManifest::require_package_manifest(&manifest_path).await?;
    let store = PackageStore::current().await?;

    if let Some(version) = version
        && let Some(ref mut package) = manifest.package
    {
        tracing::info!(":: modified version in published manifest to {version}");

        package.version = version;
    }

    if let Some(ref pkg) = manifest.package {
        store.populate(pkg).await?;
    }

    let package = store.release(&manifest, preserve_mtime).await?;

    if dry_run {
        return Ok(());
    }

    let path = {
        let file = format!("{}-{}.tgz", package.name(), package.version());

        directory.as_ref().join(file)
    };

    fs::write(path, package.tgz)
        .await
        .into_diagnostic()
        .wrap_err("failed to write package release to the current directory")
}

/// Publishes the api package to the registry
pub async fn publish(
    registry: RegistryUri,
    repository: String,
    #[cfg(feature = "git")] allow_dirty: bool,
    dry_run: bool,
    version: Option<Version>,
    preserve_mtime: bool,
) -> miette::Result<()> {
    #[cfg(feature = "git")]
    Publisher::check_git_status(allow_dirty).await?;

    let manifest = BuffrsManifest::try_read().await?;
    let current_path = env::current_dir()
        .into_diagnostic()
        .wrap_err("current dir could not be retrieved")?;

    let mut publisher = Publisher::new(registry, repository, preserve_mtime).await?;
    publisher
        .publish(&manifest, &current_path, version, dry_run)
        .await
}

/// Installs dependencies for the current project
///
/// Behavior depends on the manifest type:
/// - **Package**: Installs dependencies listed in the `[dependencies]` section
/// - **Workspace**: Installs dependencies for all workspace members
///
/// # Arguments
///
/// * `preserve_mtime` - If true, local dependencies preserve their modification time
pub async fn install(preserve_mtime: bool) -> miette::Result<()> {
    let manifest = BuffrsManifest::try_read().await?;
    let installer = Installer::new(preserve_mtime).await?;
    installer.install(&manifest).await
}

/// Uninstalls dependencies
///
/// Behavior depends on the manifest type:
/// - **Package**: Clears the package's vendor directory
/// - **Workspace**: Clears vendor directories for all workspace members
pub async fn uninstall() -> miette::Result<()> {
    let manifest = BuffrsManifest::try_read().await?;

    match manifest {
        BuffrsManifest::Package(_) => PackageStore::current().await?.clear().await,
        BuffrsManifest::Workspace(workspace_manifest) => {
            let root_path = env::current_dir()
                .into_diagnostic()
                .wrap_err("current dir could not be retrieved")?;
            let packages = workspace_manifest.workspace.resolve_members(root_path)?;

            tracing::info!(
                ":: workspace found. uninstalling dependencies for {} packages in workspace",
                packages.len()
            );

            for package_path in packages {
                tracing::info!(
                    ":: uninstalling dependencies for package: {}",
                    package_path.display()
                );

                let store = PackageStore::open(&package_path).await?;
                store.clear().await?;
            }

            Ok(())
        }
    }
}

/// Lists all protobuf files managed by Buffrs to stdout
pub async fn list() -> miette::Result<()> {
    let manifest_path = PathBuf::from(MANIFEST_FILE);
    let manifest = BuffrsManifest::require_package_manifest(&manifest_path).await?;
    let store = PackageStore::current().await?;

    if let Some(ref pkg) = manifest.package {
        store.populate(pkg).await?;
    }

    let protos = store.collect(&store.proto_vendor_path(), true).await;

    let cwd = {
        let cwd = std::env::current_dir()
            .into_diagnostic()
            .wrap_err("failed to get current directory")?;

        fs::canonicalize(cwd)
            .await
            .into_diagnostic()
            .wrap_err("failed to canonicalize current directory")?
    };

    for proto in protos.iter() {
        let rel = proto
            .strip_prefix(&cwd)
            .into_diagnostic()
            .wrap_err("failed to transform protobuf path")?;

        print!("{} ", rel.display())
    }

    Ok(())
}

/// Parses current package and validates rules.
#[cfg(feature = "validation")]
pub async fn lint() -> miette::Result<()> {
    let manifest_path = PathBuf::from(MANIFEST_FILE);
    let manifest = BuffrsManifest::require_package_manifest(&manifest_path).await?;
    let store = PackageStore::current().await?;

    let pkg = manifest.package.ok_or(miette!(
        "a [package] section must be declared run the linter"
    ))?;

    store.populate(&pkg).await?;
    let violations = store.validate(&pkg).await?;

    violations
        .into_iter()
        .map(miette::Report::new)
        .for_each(|r| eprintln!("{r:?}"));

    Ok(())
}

/// Logs you in for a registry
pub async fn login(registry: RegistryUri) -> miette::Result<()> {
    let mut credentials = Credentials::load().await?;

    tracing::info!(":: please enter your artifactory token:");

    let token = {
        let mut raw = String::new();
        let mut reader = BufReader::new(stdin());

        reader
            .read_line(&mut raw)
            .await
            .into_diagnostic()
            .wrap_err("failed to read the token from the user")?;

        raw.trim().into()
    };

    credentials.registry_tokens.insert(registry.clone(), token);

    if env::var(BUFFRS_TESTSUITE_VAR).is_err() {
        Artifactory::new(registry, &credentials)?
            .ping()
            .await
            .wrap_err("failed to validate token")?;
    }

    credentials.write().await
}

/// Logs you out from a registry
pub async fn logout(registry: RegistryUri) -> miette::Result<()> {
    let mut credentials = Credentials::load().await?;
    credentials.registry_tokens.remove(&registry);
    credentials.write().await
}

/// Commands on the lockfile
pub mod lock {
    use super::*;
    use crate::lock::FileRequirement;

    /// Prints the file requirements serialized as JSON
    pub async fn print_files() -> miette::Result<()> {
        let lock = Lockfile::read().await?;

        let requirements: Vec<FileRequirement> = lock.into();

        // hint: always ok, as per serde_json doc
        if let Ok(json) = serde_json::to_string_pretty(&requirements) {
            println!("{json}");
        }

        Ok(())
    }
}

#[cfg(test)]
mod tests {
    use super::DependencyLocator;

    #[test]
    fn valid_dependency_locator() {
        assert!("repo/pkg@1.0.0".parse::<DependencyLocator>().is_ok());
        assert!("repo/pkg@=1.0".parse::<DependencyLocator>().is_ok());
        assert!(
            "repo-with-dash/pkg@=1.0"
                .parse::<DependencyLocator>()
                .is_ok()
        );
        assert!(
            "repo-with-dash/pkg-with-dash@=1.0"
                .parse::<DependencyLocator>()
                .is_ok()
        );
        assert!(
            "repo/pkg@=1.0.0-with-prerelease"
                .parse::<DependencyLocator>()
                .is_ok()
        );
        assert!("repo/pkg@latest".parse::<DependencyLocator>().is_ok());
        assert!("repo/pkg".parse::<DependencyLocator>().is_ok());
    }

    #[test]
    fn invalid_dependency_locators() {
        assert!("/xyz@1.0.0".parse::<DependencyLocator>().is_err());
        assert!("repo/@1.0.0".parse::<DependencyLocator>().is_err());
        assert!("repo@1.0.0".parse::<DependencyLocator>().is_err());
        assert!(
            "repo/pkg@latestwithtypo"
                .parse::<DependencyLocator>()
                .is_err()
        );
        assert!("repo/pkg@=1#meta".parse::<DependencyLocator>().is_err());
        assert!("repo/PKG@=1.0".parse::<DependencyLocator>().is_err());
    }
}<|MERGE_RESOLUTION|>--- conflicted
+++ resolved
@@ -112,13 +112,8 @@
     if let Some(pkg) = package {
         builder = builder.package(pkg);
     }
-<<<<<<< HEAD
-    let manifest = builder.dependencies(vec![]).build();
+    let manifest = builder.dependencies(Default::default()).build();
     manifest.write_at(package_dir.as_path()).await?;
-=======
-    let manifest = builder.dependencies(Default::default()).build();
-    manifest.write_at(&package_dir).await?;
->>>>>>> fc633627
 
     PackageStore::open(&package_dir)
         .await
