// Copyright 2023 Helsing GmbH
//
// Licensed under the Apache License, Version 2.0 (the "License");
// you may not use this file except in compliance with the License.
// You may obtain a copy of the License at
//
//     http://www.apache.org/licenses/LICENSE-2.0
//
// Unless required by applicable law or agreed to in writing, software
// distributed under the License is distributed on an "AS IS" BASIS,
// WITHOUT WARRANTIES OR CONDITIONS OF ANY KIND, either express or implied.
// See the License for the specific language governing permissions and
// limitations under the License.

use std::path::PathBuf;

use buffrs::command;
use buffrs::package::PackageName;
use buffrs::registry::RegistryUri;
use buffrs::{credentials::Credentials, package::PackageType};
use clap::{Parser, Subcommand};
use miette::{miette, Context};

#[derive(Parser)]
#[command(author, version, about, long_about)]
#[command(propagate_version = true)]
struct Cli {
    #[command(subcommand)]
    command: Command,
}

#[derive(Subcommand)]
enum Command {
    /// Initializes a buffrs setup
    Init {
        /// Sets up the package as lib
        #[clap(long, conflicts_with = "api")]
        #[arg(group = "pkg")]
        lib: bool,
        /// Sets up the package as api
        #[clap(long, conflicts_with = "lib")]
        #[arg(group = "pkg")]
        api: bool,
        /// The package name used for initialization
        #[clap(requires = "pkg")]
        package: Option<PackageName>,
    },

    /// Adds dependencies to a manifest file
    Add {
        /// Artifactory url (e.g. https://<domain>/artifactory)
        #[clap(long)]
        registry: RegistryUri,
        /// Dependency to add (Format <repository>/<package>@<version>
        dependency: String,
    },
    /// Removes dependencies from a manifest file
    #[clap(alias = "rm")]
    Remove {
        /// Package to remove from the dependencies
        package: PackageName,
    },

    /// Exports the current package into a distributable tgz archive
    #[clap(alias = "pack")]
    Package {
        /// Target directory for the released package
        #[clap(long)]
        #[arg(default_value = ".")]
        output_directory: String,
        /// Generate package but do not write it to filesystem
        #[clap(long)]
        dry_run: bool,
    },

    /// Packages and uploads this api to the registry
    #[clap(alias = "pub")]
    Publish {
        /// Artifactory url (e.g. https://<domain>/artifactory)
        #[clap(long)]
        registry: RegistryUri,
        /// Destination repository for the release
        #[clap(long)]
        repository: String,
        /// Allow a dirty git working tree while publishing
        #[clap(long)]
        allow_dirty: bool,
        /// Abort right before uploading the release to the registry
        #[clap(long)]
        dry_run: bool,
    },

    /// Installs dependencies
    Install,
    /// Uninstalls dependencies
    Uninstall,

    /// Generate code from installed buffrs packages
    #[clap(alias = "gen")]
    Generate {
        /// Language used for code generation
        #[clap(long = "lang")]
        #[arg(value_enum)]
        language: buffrs::generator::Language,
        /// Directory where generated code should be created
        #[clap(long = "out-dir")]
        out_dir: PathBuf,
    },

    /// Logs you in for a registry
    Login {
        /// Artifactory url (e.g. https://<domain>/artifactory)
        #[clap(long)]
        registry: RegistryUri,
    },
    /// Logs you out from a registry
    Logout {
        /// Artifactory url (e.g. https://<domain>/artifactory)
        #[clap(long)]
        registry: RegistryUri,
    },
}

<<<<<<< HEAD
#[tokio::main]
async fn main() -> miette::Result<()> {
=======
#[tokio::main(flavor = "current_thread")]
async fn main() -> eyre::Result<()> {
>>>>>>> 409e6446
    human_panic::setup_panic!();

    tracing_subscriber::fmt()
        .compact()
        .without_time()
        .with_level(false)
        .with_file(false)
        .with_target(false)
        .with_line_number(false)
        .try_init()
        .unwrap();

    let cli = Cli::parse();
    let credentials = Credentials::load().await?;

    match cli.command {
        Command::Init { lib, api, package } => {
            let kind = if lib {
                PackageType::Lib
            } else if api {
                PackageType::Api
            } else {
                PackageType::Impl
            };

            command::init(kind, package)
                .await
                .wrap_err(miette!("init command failed"))
        }
        Command::Add {
            registry,
            dependency,
        } => command::add(registry, &dependency)
            .await
            .wrap_err(miette!("add command failed")),
        Command::Remove { package } => command::remove(package)
            .await
            .wrap_err(miette!("remove command failed")),
        Command::Package {
            output_directory,
            dry_run,
        } => command::package(output_directory, dry_run)
            .await
            .wrap_err(miette!("package command failed")),
        Command::Publish {
            registry,
            repository,
            allow_dirty,
            dry_run,
        } => command::publish(credentials, registry, repository, allow_dirty, dry_run)
            .await
            .wrap_err(miette!("publish command failed")),
        Command::Install => command::install(credentials)
            .await
            .wrap_err(miette!("install command failed")),
        Command::Uninstall => command::uninstall()
            .await
            .wrap_err(miette!("uninstall command failed")),
        Command::Generate { language, out_dir } => command::generate(language, out_dir)
            .await
            .wrap_err(miette!("generate command failed")),
        Command::Login { registry } => command::login(credentials, registry)
            .await
            .wrap_err(miette!("login command failed")),
        Command::Logout { registry } => command::logout(credentials, registry)
            .await
            .wrap_err(miette!("logout command failed")),
    }
}<|MERGE_RESOLUTION|>--- conflicted
+++ resolved
@@ -121,13 +121,8 @@
     },
 }
 
-<<<<<<< HEAD
-#[tokio::main]
+#[tokio::main(flavor = "current_thread")]
 async fn main() -> miette::Result<()> {
-=======
-#[tokio::main(flavor = "current_thread")]
-async fn main() -> eyre::Result<()> {
->>>>>>> 409e6446
     human_panic::setup_panic!();
 
     tracing_subscriber::fmt()
