use async_recursion::async_recursion;
use miette::{bail, ensure, Context, Diagnostic, IntoDiagnostic};
use semver::VersionReq;
use std::{
    collections::HashMap,
    env,
    ops::{Deref, DerefMut},
    path::{Path, PathBuf},
};
use thiserror::Error;

use crate::{
    cache::{Cache, Entry},
    config::Config,
    credentials::Credentials,
    lock::{FileRequirement, Lockfile},
    manifest::{
        Dependency, DependencyManifest, LocalDependencyManifest, Manifest,
        RemoteDependencyManifest, MANIFEST_FILE,
    },
    package::{Package, PackageName, PackageStore},
    registry::{Artifactory, CertValidationPolicy, RegistryRef},
};

/// Represents a dependency contextualized by the current dependency graph
#[derive(Debug, Clone)]
pub enum ResolvedDependency {
    /// A resolved dependency that is located on a remote registry
    Remote {
        /// The materialized package as downloaded from the registry
        package: Package,
        /// The registry the package was downloaded from
        registry: RegistryRef,
        /// The repository in the registry where the package can be found
        repository: String,
        /// Packages that requested this dependency (and what versions they accept)
        dependants: Vec<Dependant>,
        /// Transitive dependencies
        depends_on: Vec<PackageName>,
    },
    /// A resolved dependency that is located on the filesystem
    Local {
        /// The materialized package that was created from the buffrs package at the given path
        package: Package,
        /// Location of the requested package
        path: PathBuf,
        /// Packages that requested this dependency (and what versions they accept)
        dependants: Vec<Dependant>,
        /// Transitive dependencies
        depends_on: Vec<PackageName>,
    },
}

impl ResolvedDependency {
    pub(crate) fn package(&self) -> &Package {
        match self {
            Self::Remote { package, .. } => package,
            Self::Local { package, .. } => package,
        }
    }

    pub(crate) fn depends_on(&self) -> &[PackageName] {
        match self {
            Self::Remote { depends_on, .. } => depends_on,
            Self::Local { depends_on, .. } => depends_on,
        }
    }
}

/// Represents a requester of the associated dependency
#[derive(Debug, Clone)]
pub struct Dependant {
    /// Package that requested the dependency
    pub name: PackageName,
    /// Version requirement
    pub version_req: VersionReq,
}

/// Represents direct and transitive dependencies of the root package
#[derive(Debug, Clone, Default)]
pub struct DependencyGraph {
    pub(crate) entries: HashMap<PackageName, ResolvedDependency>,
}

/// A builder for constructing a dependency graph
pub struct DependencyGraphBuilder<'a> {
    manifest: &'a Manifest,
    lockfile: &'a Lockfile,
    credentials: &'a Credentials,
    cache: &'a Cache,
    config: &'a Config,
    policy: CertValidationPolicy,
}

#[derive(Debug, Clone, Eq, PartialEq)]
struct RemoteDependency {
    package: PackageName,
    manifest: RemoteDependencyManifest,
}

impl From<RemoteDependency> for Dependency {
    fn from(value: RemoteDependency) -> Self {
        Dependency {
            package: value.package,
            manifest: value.manifest.into(),
        }
    }
}

impl Deref for DependencyGraph {
    type Target = HashMap<PackageName, ResolvedDependency>;

    fn deref(&self) -> &Self::Target {
        &self.entries
    }
}

impl DerefMut for DependencyGraph {
    fn deref_mut(&mut self) -> &mut Self::Target {
        &mut self.entries
    }
}

#[derive(Debug, Clone, Eq, PartialEq)]
struct LocalDependency {
    package: PackageName,
    manifest: LocalDependencyManifest,
}

#[derive(Error, Diagnostic, Debug)]
#[error("failed to download dependency {name}@{version} from the registry")]
struct DownloadError {
    name: PackageName,
    version: VersionReq,
}

struct ProcessDependency<'a> {
    name: PackageName,
    dependency: Dependency,
    is_root: bool,
    lockfile: &'a Lockfile,
    credentials: &'a Arc<Credentials>,
    cache: &'a Cache,
    preserve_mtime: bool,
}

struct ProcessLocalDependency<'a> {
    name: PackageName,
    dependency: LocalDependency,
    #[allow(dead_code)]
    is_root: bool,
    lockfile: &'a Lockfile,
    credentials: &'a Arc<Credentials>,
    cache: &'a Cache,
    preserve_mtime: bool,
}

struct ProcessRemoteDependency<'a> {
    name: PackageName,
    dependency: RemoteDependency,
    is_root: bool,
    lockfile: &'a Lockfile,
    credentials: &'a Arc<Credentials>,
    cache: &'a Cache,
    preserve_mtime: bool,
}

impl DependencyGraph {
<<<<<<< HEAD
    /// Locates and returns a reference to a resolved dependency package by its name
    pub fn get(&self, name: &PackageName) -> Option<&ResolvedDependency> {
        self.entries.get(name)
    }

    /// Returns a list of all package names in the dependency graph
    pub fn get_package_names(&self) -> Vec<PackageName> {
        self.entries.keys().cloned().collect()
    }
}

impl IntoIterator for DependencyGraph {
    type Item = ResolvedDependency;
    type IntoIter = std::collections::hash_map::IntoValues<PackageName, ResolvedDependency>;

    fn into_iter(self) -> Self::IntoIter {
        self.entries.into_values()
    }
}

impl<'a> DependencyGraphBuilder<'a> {
    /// Creates a new dependency graph builder
    ///
    /// # Parameters
    /// - `manifest`: Manifest of the root package
    /// - `lockfile`: Lockfile of the root package
    /// - `credentials`: Credentials used to authenticate with remote registries
    /// - `cache`: Cache used to store downloaded packages
    /// - `config`: Configuration settings
    /// - `policy`: Policy used to validate certificates
    ///
    /// # Returns
    /// A new dependency graph builder
    pub fn new(
        manifest: &'a Manifest,
        lockfile: &'a Lockfile,
        credentials: &'a Credentials,
        cache: &'a Cache,
        config: &'a Config,
        policy: CertValidationPolicy,
    ) -> Self {
        Self {
            manifest,
            lockfile,
            credentials,
            cache,
            config,
            policy,
        }
    }

    /// Builds the dependency graph
    pub async fn build(self) -> miette::Result<DependencyGraph> {
        let name = self
            .manifest
=======
    /// Recursively resolves dependencies from the manifest to build a dependency graph
    pub async fn from_manifest(
        manifest: &Manifest,
        lockfile: &Lockfile,
        credentials: &Arc<Credentials>,
        cache: &Cache,
        preserve_mtime: bool,
    ) -> miette::Result<Self> {
        let name = manifest
>>>>>>> 2a14b6ed
            .package
            .as_ref()
            .map(|p| p.name.clone())
            .unwrap_or_else(|| PackageName::unchecked("."));

        let parent_dir = env::current_dir().into_diagnostic()?;

        // Prepare the dependency graph
        let mut deps = DependencyGraph::default();

<<<<<<< HEAD
        for dependency in &self.manifest.dependencies {
            self.process_dependency(
                name.clone(),
                dependency.clone(),
                true, // is_root
                &parent_dir,
                &mut deps,
=======
        for dependency in &manifest.dependencies {
            Self::process_dependency(
                &mut entries,
                ProcessDependency {
                    name: name.clone(),
                    dependency: dependency.clone(),
                    is_root: true,
                    lockfile,
                    credentials,
                    cache,
                    preserve_mtime,
                },
>>>>>>> 2a14b6ed
            )
            .await?;
        }

        Ok(deps)
    }

    async fn process_dependency(
<<<<<<< HEAD
        &self,
        name: PackageName,
        dependency: Dependency,
        is_root: bool,
        parent_dir: &Path,
        deps: &mut DependencyGraph,
=======
        entries: &mut HashMap<PackageName, ResolvedDependency>,
        params: ProcessDependency<'_>,
>>>>>>> 2a14b6ed
    ) -> miette::Result<()> {
        let ProcessDependency {
            name,
            dependency,
            is_root,
            lockfile,
            credentials,
            cache,
            preserve_mtime,
        } = params;
        match dependency.manifest {
            DependencyManifest::Remote(manifest) => {
<<<<<<< HEAD
                self.process_remote_dependency(
                    name.clone(),
                    RemoteDependency {
                        package: dependency.package,
                        manifest,
                    },
                    is_root,
                    parent_dir,
                    deps,
=======
                Self::process_remote_dependency(
                    entries,
                    ProcessRemoteDependency {
                        name: name.clone(),
                        dependency: RemoteDependency {
                            package: dependency.package,
                            manifest,
                        },
                        is_root,
                        lockfile,
                        credentials,
                        cache,
                        preserve_mtime,
                    },
>>>>>>> 2a14b6ed
                )
                .await?;
            }
            DependencyManifest::Local(manifest) => {
<<<<<<< HEAD
                self.process_local_dependency(
                    name.clone(),
                    LocalDependency {
                        package: dependency.package,
                        manifest,
                    },
                    is_root,
                    parent_dir,
                    deps,
=======
                Self::process_local_dependency(
                    entries,
                    ProcessLocalDependency {
                        name: name.clone(),
                        dependency: LocalDependency {
                            package: dependency.package,
                            manifest,
                        },
                        is_root,
                        lockfile,
                        credentials,
                        cache,
                        preserve_mtime,
                    },
>>>>>>> 2a14b6ed
                )
                .await?;
            }
        }

        Ok(())
    }

    #[async_recursion]
<<<<<<< HEAD
    async fn process_local_dependency(
        &self,
        name: PackageName,
        dependency: LocalDependency,
        is_root: bool,
        parent_dir: &Path,
        deps: &mut DependencyGraph,
    ) -> miette::Result<()> {
        // If the dependency.manifest_path is relative, it's relative to the parent manifest.
        // We therefore need to resolve it to an absolute path.
        let abs_manifest_dir = if dependency.manifest.path.is_relative() {
            // combine the parent manifest path with the relative path
            parent_dir
                .join(&dependency.manifest.path)
                .canonicalize()
                .into_diagnostic()
                .wrap_err(miette::miette!(
                    "no `{}` for package {} found at path {} referenced by {} as \"{}\"",
=======
    async fn process_local_dependency<'a>(
        entries: &'a mut HashMap<PackageName, ResolvedDependency>,
        params: ProcessLocalDependency<'a>,
    ) -> miette::Result<()> {
        let ProcessLocalDependency {
            name,
            dependency,
            is_root: _,
            lockfile,
            credentials,
            cache,
            preserve_mtime,
        } = params;
        let manifest = Manifest::try_read_from(&dependency.manifest.path.join(MANIFEST_FILE))
            .await?
            .ok_or_else(|| {
                miette::miette!(
                    "no `{}` for package {} found at path {}",
>>>>>>> 2a14b6ed
                    MANIFEST_FILE,
                    dependency.package,
                    parent_dir.join(&dependency.manifest.path).display(),
                    name,
                    dependency.manifest.path.display()
                ))?
        } else {
            dependency.manifest.path.clone()
        };

        let manifest =
            Manifest::try_read_from(&abs_manifest_dir.join(MANIFEST_FILE), Some(self.config))
                .await?
                .ok_or_else(|| {
                    miette::miette!(
                        "no `{}` for package {} found at path {} referenced by {} as \"{}\"",
                        MANIFEST_FILE,
                        dependency.package,
                        abs_manifest_dir.join(MANIFEST_FILE).display(),
                        name,
                        dependency.manifest.path.display()
                    )
                })?;

<<<<<<< HEAD
        // Process sub-dependencies first
        for sub_dependency in &manifest.dependencies {
            self.process_dependency(
                dependency.package.clone(),
                sub_dependency.clone(),
                true, // is_root
                &abs_manifest_dir,
                deps,
            )
            .await?;
        }

        let package = if is_root {
            let store = PackageStore::open(&abs_manifest_dir).await?;
            let package = store.release(&manifest, self.config, Some(deps)).await?;

            // Ensure that the package version doesn't clash with an existing entry,
            // and that it matches the version requirement in the manifest
            if let Some(version_req) = dependency.manifest.publish.map(|p| p.version) {
                let found_version = package.version();

                if let Some(entry) = deps.get_mut(package.name()) {
                    let existing_package = entry.package();
                    ensure!(
                        version_req.matches(existing_package.version()),
                        "a dependency of your project requires {}@{} which collides with {}@{} required by {:?}",
                        package.name(),
                        found_version,
                        existing_package.name(),
                        existing_package.version(),
                        name,
                    );
                } else {
                    // Package not yet in the dependency graph, so we verify the version requirement
                    ensure!(
                        version_req.matches(found_version),
                        "a dependency of your project requires {}@{} but the resolved version is {}",
                        package.name(),
                        version_req,
                        found_version,
                    );
                }
            }

            package
        } else {
            // Non-root packages may not be physically present on disk.
            // Take it from the collected entries instead.
            deps.get(&dependency.package)
                .ok_or_else(|| {
                    miette::miette!(
                        "no resolved package found for local dependency {}",
                        dependency.package
                    )
                })?
                .package()
                .clone()
        };
=======
        let store = PackageStore::open(&dependency.manifest.path).await?;
        let package = store.release(&manifest, preserve_mtime).await?;
>>>>>>> 2a14b6ed

        let dependency_name = package.name().clone();
        let sub_dependencies = package.manifest.dependencies.clone();
        let sub_dependency_names: Vec<_> = sub_dependencies
            .iter()
            .map(|sub_dependency| sub_dependency.package.clone())
            .collect();

        // Add the local package to the dependency graph
        deps.insert(
            dependency_name.clone(),
            ResolvedDependency::Local {
                package,
                path: abs_manifest_dir.clone(),
                dependants: vec![Dependant {
                    name,
                    version_req: VersionReq::STAR,
                }],
                depends_on: sub_dependency_names,
            },
        );

        // Process the sub-dependencies of the local package
        for sub_dependency in sub_dependencies {
<<<<<<< HEAD
            self.process_dependency(
                dependency_name.clone(),
                sub_dependency,
                false,
                &abs_manifest_dir,
                deps,
=======
            Self::process_dependency(
                entries,
                ProcessDependency {
                    name: dependency_name.clone(),
                    dependency: sub_dependency,
                    is_root: false,
                    lockfile,
                    credentials,
                    cache,
                    preserve_mtime,
                },
>>>>>>> 2a14b6ed
            )
            .await?;
        }

        Ok(())
    }

    #[async_recursion]
<<<<<<< HEAD
    async fn process_remote_dependency(
        &self,
        name: PackageName,
        dependency: RemoteDependency,
        is_root: bool,
        parent_dir: &Path,
        deps: &mut DependencyGraph,
=======
    async fn process_remote_dependency<'a>(
        entries: &'a mut HashMap<PackageName, ResolvedDependency>,
        params: ProcessRemoteDependency<'a>,
>>>>>>> 2a14b6ed
    ) -> miette::Result<()> {
        let ProcessRemoteDependency {
            name,
            dependency,
            is_root,
            lockfile,
            credentials,
            cache,
            preserve_mtime,
        } = params;
        let version_req = dependency.manifest.version.clone();

        // Check if the dependency is already resolved
        if let Some(entry) = deps.get_mut(&dependency.package) {
            match entry {
                ResolvedDependency::Local {
                    path, dependants, ..
                } => {
                    bail!(
                        "a dependency of your project requires {}@{} which collides with a local dependency for {}@{} required by {:?}", 
                        dependency.package,
                        dependency.manifest.version,
                        dependency.package,
                        path.display(),
                        dependants[0].name.clone(),
                    );
                }
                ResolvedDependency::Remote {
                    package,
                    dependants,
                    ..
                } => {
                    ensure!(
                        version_req.matches(package.version()),
                        "a dependency of your project requires {}@{} which collides with {}@{} required by {:?}",
                        dependency.package,
                        dependency.manifest.version,
                        package.name(),
                        package.version(),
                        dependants[0].name.clone(),
                    );

                    dependants.push(Dependant { name, version_req });
                }
            }
        } else {
            // Resolve the dependency
            let dependency_pkg = self.resolve(dependency.clone(), is_root).await?;

            let dependency_name = dependency_pkg.name().clone();
            let sub_dependencies = dependency_pkg.manifest.dependencies.clone();
            let sub_dependency_names: Vec<_> = sub_dependencies
                .iter()
                .map(|sub_dependency| sub_dependency.package.clone())
                .collect();

            deps.insert(
                dependency_name.clone(),
                ResolvedDependency::Remote {
                    package: dependency_pkg,
                    registry: dependency.manifest.registry,
                    repository: dependency.manifest.repository,
                    dependants: vec![Dependant { name, version_req }],
                    depends_on: sub_dependency_names,
                },
            );

            for sub_dependency in sub_dependencies {
<<<<<<< HEAD
                self.process_dependency(
                    dependency_name.clone(),
                    sub_dependency,
                    false,
                    parent_dir,
                    deps,
=======
                Self::process_dependency(
                    entries,
                    ProcessDependency {
                        name: dependency_name.clone(),
                        dependency: sub_dependency,
                        is_root: false,
                        lockfile,
                        credentials,
                        cache,
                        preserve_mtime,
                    },
>>>>>>> 2a14b6ed
                )
                .await?;
            }
        }

        Ok(())
    }

    async fn resolve(
        &self,
        dependency: RemoteDependency,
        is_root: bool,
    ) -> miette::Result<Package> {
        if let Some(local_locked) = self.lockfile.get(&dependency.package) {
            ensure!(
                is_root || dependency.manifest.registry == local_locked.registry,
                "mismatched registry detected for dependency {} - requested {} but lockfile requires {}",
                    dependency.package,
                    dependency.manifest.registry,
                    local_locked.registry,
            );

            // For now we should only check cache if locked package matches manifest,
            // but theoretically we should be able to still look into cache when freshly installing
            // a dependency.
            if dependency.manifest.version.matches(&local_locked.version) {
                if let Some(cached) = self.cache.get(local_locked.try_into()?).await? {
                    local_locked.validate(&cached)?;
                    return Ok(cached);
                }
            }

            let registry = Artifactory::new(
                dependency.manifest.registry.clone().try_into()?,
                self.credentials,
                self.policy,
            )
            .wrap_err(DownloadError {
                name: dependency.package.clone(),
                version: dependency.manifest.version.clone(),
            })?;

            let package = registry
                // TODO(#205): This works now because buffrs only supports pinned versions.
                // This logic has to change once we implement dynamic version resolution.
                .download(dependency.clone().into())
                .await
                .wrap_err(DownloadError {
                    name: dependency.package,
                    version: dependency.manifest.version,
                })?;

            let file_requirement = FileRequirement::try_from(local_locked)?;
            self.cache
                .put(file_requirement.into(), package.tgz.clone())
                .await
                .ok();

            Ok(package)
        } else {
            // Package not present in lockfile (and thus not in cache)
            // => download it from the registry
            let registry = Artifactory::new(
                dependency.manifest.registry.clone().try_into()?,
                self.credentials,
                self.policy,
            )
            .wrap_err(DownloadError {
                name: dependency.package.clone(),
                version: dependency.manifest.version.clone(),
            })?;

            let package = registry
                .download(dependency.clone().into())
                .await
                .wrap_err(DownloadError {
                    name: dependency.package,
                    version: dependency.manifest.version,
                })?;

            let key = Entry::from(&package);
            let content = package.tgz.clone();
            self.cache.put(key, content).await.ok();

            Ok(package)
        }
    }
}<|MERGE_RESOLUTION|>--- conflicted
+++ resolved
@@ -1,12 +1,13 @@
-use async_recursion::async_recursion;
-use miette::{bail, ensure, Context, Diagnostic, IntoDiagnostic};
-use semver::VersionReq;
 use std::{
     collections::HashMap,
     env,
     ops::{Deref, DerefMut},
     path::{Path, PathBuf},
 };
+
+use async_recursion::async_recursion;
+use miette::{bail, ensure, Context, Diagnostic, IntoDiagnostic};
+use semver::VersionReq;
 use thiserror::Error;
 
 use crate::{
@@ -88,6 +89,7 @@
     lockfile: &'a Lockfile,
     credentials: &'a Credentials,
     cache: &'a Cache,
+    preserve_mtime: bool,
     config: &'a Config,
     policy: CertValidationPolicy,
 }
@@ -107,6 +109,27 @@
     }
 }
 
+impl DependencyGraph {
+    /// Locates and returns a reference to a resolved dependency package by its name
+    pub fn get(&self, name: &PackageName) -> Option<&ResolvedDependency> {
+        self.entries.get(name)
+    }
+
+    /// Returns a list of all package names in the dependency graph
+    pub fn get_package_names(&self) -> Vec<PackageName> {
+        self.entries.keys().cloned().collect()
+    }
+}
+
+impl IntoIterator for DependencyGraph {
+    type Item = ResolvedDependency;
+    type IntoIter = std::collections::hash_map::IntoValues<PackageName, ResolvedDependency>;
+
+    fn into_iter(self) -> Self::IntoIter {
+        self.entries.into_values()
+    }
+}
+
 impl Deref for DependencyGraph {
     type Target = HashMap<PackageName, ResolvedDependency>;
 
@@ -132,59 +155,6 @@
 struct DownloadError {
     name: PackageName,
     version: VersionReq,
-}
-
-struct ProcessDependency<'a> {
-    name: PackageName,
-    dependency: Dependency,
-    is_root: bool,
-    lockfile: &'a Lockfile,
-    credentials: &'a Arc<Credentials>,
-    cache: &'a Cache,
-    preserve_mtime: bool,
-}
-
-struct ProcessLocalDependency<'a> {
-    name: PackageName,
-    dependency: LocalDependency,
-    #[allow(dead_code)]
-    is_root: bool,
-    lockfile: &'a Lockfile,
-    credentials: &'a Arc<Credentials>,
-    cache: &'a Cache,
-    preserve_mtime: bool,
-}
-
-struct ProcessRemoteDependency<'a> {
-    name: PackageName,
-    dependency: RemoteDependency,
-    is_root: bool,
-    lockfile: &'a Lockfile,
-    credentials: &'a Arc<Credentials>,
-    cache: &'a Cache,
-    preserve_mtime: bool,
-}
-
-impl DependencyGraph {
-<<<<<<< HEAD
-    /// Locates and returns a reference to a resolved dependency package by its name
-    pub fn get(&self, name: &PackageName) -> Option<&ResolvedDependency> {
-        self.entries.get(name)
-    }
-
-    /// Returns a list of all package names in the dependency graph
-    pub fn get_package_names(&self) -> Vec<PackageName> {
-        self.entries.keys().cloned().collect()
-    }
-}
-
-impl IntoIterator for DependencyGraph {
-    type Item = ResolvedDependency;
-    type IntoIter = std::collections::hash_map::IntoValues<PackageName, ResolvedDependency>;
-
-    fn into_iter(self) -> Self::IntoIter {
-        self.entries.into_values()
-    }
 }
 
 impl<'a> DependencyGraphBuilder<'a> {
@@ -195,6 +165,7 @@
     /// - `lockfile`: Lockfile of the root package
     /// - `credentials`: Credentials used to authenticate with remote registries
     /// - `cache`: Cache used to store downloaded packages
+    /// - `preserve_mtime`: Whether to preserve modification times during package release
     /// - `config`: Configuration settings
     /// - `policy`: Policy used to validate certificates
     ///
@@ -205,6 +176,7 @@
         lockfile: &'a Lockfile,
         credentials: &'a Credentials,
         cache: &'a Cache,
+        preserve_mtime: bool,
         config: &'a Config,
         policy: CertValidationPolicy,
     ) -> Self {
@@ -215,6 +187,7 @@
             cache,
             config,
             policy,
+            preserve_mtime,
         }
     }
 
@@ -222,17 +195,6 @@
     pub async fn build(self) -> miette::Result<DependencyGraph> {
         let name = self
             .manifest
-=======
-    /// Recursively resolves dependencies from the manifest to build a dependency graph
-    pub async fn from_manifest(
-        manifest: &Manifest,
-        lockfile: &Lockfile,
-        credentials: &Arc<Credentials>,
-        cache: &Cache,
-        preserve_mtime: bool,
-    ) -> miette::Result<Self> {
-        let name = manifest
->>>>>>> 2a14b6ed
             .package
             .as_ref()
             .map(|p| p.name.clone())
@@ -243,7 +205,6 @@
         // Prepare the dependency graph
         let mut deps = DependencyGraph::default();
 
-<<<<<<< HEAD
         for dependency in &self.manifest.dependencies {
             self.process_dependency(
                 name.clone(),
@@ -251,20 +212,6 @@
                 true, // is_root
                 &parent_dir,
                 &mut deps,
-=======
-        for dependency in &manifest.dependencies {
-            Self::process_dependency(
-                &mut entries,
-                ProcessDependency {
-                    name: name.clone(),
-                    dependency: dependency.clone(),
-                    is_root: true,
-                    lockfile,
-                    credentials,
-                    cache,
-                    preserve_mtime,
-                },
->>>>>>> 2a14b6ed
             )
             .await?;
         }
@@ -273,30 +220,15 @@
     }
 
     async fn process_dependency(
-<<<<<<< HEAD
         &self,
         name: PackageName,
         dependency: Dependency,
         is_root: bool,
         parent_dir: &Path,
         deps: &mut DependencyGraph,
-=======
-        entries: &mut HashMap<PackageName, ResolvedDependency>,
-        params: ProcessDependency<'_>,
->>>>>>> 2a14b6ed
     ) -> miette::Result<()> {
-        let ProcessDependency {
-            name,
-            dependency,
-            is_root,
-            lockfile,
-            credentials,
-            cache,
-            preserve_mtime,
-        } = params;
         match dependency.manifest {
             DependencyManifest::Remote(manifest) => {
-<<<<<<< HEAD
                 self.process_remote_dependency(
                     name.clone(),
                     RemoteDependency {
@@ -306,27 +238,10 @@
                     is_root,
                     parent_dir,
                     deps,
-=======
-                Self::process_remote_dependency(
-                    entries,
-                    ProcessRemoteDependency {
-                        name: name.clone(),
-                        dependency: RemoteDependency {
-                            package: dependency.package,
-                            manifest,
-                        },
-                        is_root,
-                        lockfile,
-                        credentials,
-                        cache,
-                        preserve_mtime,
-                    },
->>>>>>> 2a14b6ed
                 )
                 .await?;
             }
             DependencyManifest::Local(manifest) => {
-<<<<<<< HEAD
                 self.process_local_dependency(
                     name.clone(),
                     LocalDependency {
@@ -336,22 +251,6 @@
                     is_root,
                     parent_dir,
                     deps,
-=======
-                Self::process_local_dependency(
-                    entries,
-                    ProcessLocalDependency {
-                        name: name.clone(),
-                        dependency: LocalDependency {
-                            package: dependency.package,
-                            manifest,
-                        },
-                        is_root,
-                        lockfile,
-                        credentials,
-                        cache,
-                        preserve_mtime,
-                    },
->>>>>>> 2a14b6ed
                 )
                 .await?;
             }
@@ -361,7 +260,6 @@
     }
 
     #[async_recursion]
-<<<<<<< HEAD
     async fn process_local_dependency(
         &self,
         name: PackageName,
@@ -380,26 +278,6 @@
                 .into_diagnostic()
                 .wrap_err(miette::miette!(
                     "no `{}` for package {} found at path {} referenced by {} as \"{}\"",
-=======
-    async fn process_local_dependency<'a>(
-        entries: &'a mut HashMap<PackageName, ResolvedDependency>,
-        params: ProcessLocalDependency<'a>,
-    ) -> miette::Result<()> {
-        let ProcessLocalDependency {
-            name,
-            dependency,
-            is_root: _,
-            lockfile,
-            credentials,
-            cache,
-            preserve_mtime,
-        } = params;
-        let manifest = Manifest::try_read_from(&dependency.manifest.path.join(MANIFEST_FILE))
-            .await?
-            .ok_or_else(|| {
-                miette::miette!(
-                    "no `{}` for package {} found at path {}",
->>>>>>> 2a14b6ed
                     MANIFEST_FILE,
                     dependency.package,
                     parent_dir.join(&dependency.manifest.path).display(),
@@ -424,7 +302,6 @@
                     )
                 })?;
 
-<<<<<<< HEAD
         // Process sub-dependencies first
         for sub_dependency in &manifest.dependencies {
             self.process_dependency(
@@ -439,7 +316,9 @@
 
         let package = if is_root {
             let store = PackageStore::open(&abs_manifest_dir).await?;
-            let package = store.release(&manifest, self.config, Some(deps)).await?;
+            let package = store
+                .release(&manifest, self.preserve_mtime, self.config, Some(deps))
+                .await?;
 
             // Ensure that the package version doesn't clash with an existing entry,
             // and that it matches the version requirement in the manifest
@@ -483,10 +362,6 @@
                 .package()
                 .clone()
         };
-=======
-        let store = PackageStore::open(&dependency.manifest.path).await?;
-        let package = store.release(&manifest, preserve_mtime).await?;
->>>>>>> 2a14b6ed
 
         let dependency_name = package.name().clone();
         let sub_dependencies = package.manifest.dependencies.clone();
@@ -511,26 +386,12 @@
 
         // Process the sub-dependencies of the local package
         for sub_dependency in sub_dependencies {
-<<<<<<< HEAD
             self.process_dependency(
                 dependency_name.clone(),
                 sub_dependency,
                 false,
                 &abs_manifest_dir,
                 deps,
-=======
-            Self::process_dependency(
-                entries,
-                ProcessDependency {
-                    name: dependency_name.clone(),
-                    dependency: sub_dependency,
-                    is_root: false,
-                    lockfile,
-                    credentials,
-                    cache,
-                    preserve_mtime,
-                },
->>>>>>> 2a14b6ed
             )
             .await?;
         }
@@ -539,7 +400,6 @@
     }
 
     #[async_recursion]
-<<<<<<< HEAD
     async fn process_remote_dependency(
         &self,
         name: PackageName,
@@ -547,21 +407,7 @@
         is_root: bool,
         parent_dir: &Path,
         deps: &mut DependencyGraph,
-=======
-    async fn process_remote_dependency<'a>(
-        entries: &'a mut HashMap<PackageName, ResolvedDependency>,
-        params: ProcessRemoteDependency<'a>,
->>>>>>> 2a14b6ed
     ) -> miette::Result<()> {
-        let ProcessRemoteDependency {
-            name,
-            dependency,
-            is_root,
-            lockfile,
-            credentials,
-            cache,
-            preserve_mtime,
-        } = params;
         let version_req = dependency.manifest.version.clone();
 
         // Check if the dependency is already resolved
@@ -620,26 +466,12 @@
             );
 
             for sub_dependency in sub_dependencies {
-<<<<<<< HEAD
                 self.process_dependency(
                     dependency_name.clone(),
                     sub_dependency,
                     false,
                     parent_dir,
                     deps,
-=======
-                Self::process_dependency(
-                    entries,
-                    ProcessDependency {
-                        name: dependency_name.clone(),
-                        dependency: sub_dependency,
-                        is_root: false,
-                        lockfile,
-                        credentials,
-                        cache,
-                        preserve_mtime,
-                    },
->>>>>>> 2a14b6ed
                 )
                 .await?;
             }
