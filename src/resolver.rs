--- conflicted
+++ resolved
@@ -16,13 +16,8 @@
         BuffrsManifest, Dependency, DependencyManifest, LocalDependencyManifest, MANIFEST_FILE,
         PackagesManifest,
     },
-<<<<<<< HEAD
     package::{PackageName, PackageType},
-    registry::{Artifactory, RegistryUri},
-=======
-    package::{Package, PackageName, PackageStore},
     registry::RegistryUri,
->>>>>>> edd38c71
 };
 
 /// Models the source of a dependency
@@ -334,7 +329,6 @@
         Ok(())
     }
 
-<<<<<<< HEAD
     async fn add_remote_dependency(
         &mut self,
         dependency: &Dependency,
@@ -347,10 +341,10 @@
         let version = &remote_manifest.version;
 
         // Download the package to read its manifest and discover dependencies
-        let artifactory = Artifactory::new(registry.clone(), self.credentials)
+        let registry_client = registry.get_registry(self.credentials)
             .wrap_err_with(|| format!("failed to initialize registry {}", registry))?;
 
-        let downloaded_package = artifactory.download(dependency.clone()).await?;
+        let downloaded_package = registry_client.download(dependency.clone()).await?;
 
         // Read the package manifest to discover dependencies and package type
         let manifest = downloaded_package.manifest;
@@ -374,42 +368,6 @@
                 version: version.clone(),
             },
         );
-=======
-    async fn resolve(
-        dependency: RemoteDependency,
-        is_root: bool,
-        lockfile: &Lockfile,
-        credentials: &Arc<Credentials>,
-        cache: &Cache,
-    ) -> miette::Result<Package> {
-        if let Some(local_locked) = lockfile.get(&dependency.package) {
-            ensure!(
-                is_root || dependency.manifest.registry == local_locked.registry,
-                "mismatched registry detected for dependency {} - requested {} but lockfile requires {}",
-                dependency.package,
-                dependency.manifest.registry,
-                local_locked.registry,
-            );
-
-            // For now we should only check cache if locked package matches manifest,
-            // but theoretically we should be able to still look into cache when freshly installing
-            // a dependency.
-            if dependency.manifest.version.matches(&local_locked.version) {
-                if let Some(cached) = cache.get(local_locked.into()).await? {
-                    local_locked.validate(&cached)?;
-                    return Ok(cached);
-                }
-            }
-
-            let registry = dependency
-                .manifest
-                .registry
-                .get_registry(credentials)
-                .wrap_err(DownloadError {
-                    name: dependency.package.clone(),
-                    version: dependency.manifest.version.clone(),
-                })?;
->>>>>>> edd38c71
 
         // Recursively process transitive dependencies
         for sub_dep in manifest.dependencies.unwrap_or_default() {
@@ -418,27 +376,8 @@
                 .wrap_err_with(|| format!("while resolving dependencies of {}", package_name))?;
         }
 
-<<<<<<< HEAD
-        Ok(())
-    }
-=======
-            let file_requirement = FileRequirement::from(local_locked);
-            cache
-                .put(file_requirement.into(), package.tgz.clone())
-                .await
-                .ok();
-
-            Ok(package)
-        } else {
-            let registry = dependency
-                .manifest
-                .registry
-                .get_registry(credentials)
-                .wrap_err(DownloadError {
-                    name: dependency.package.clone(),
-                    version: dependency.manifest.version.clone(),
-                })?;
->>>>>>> edd38c71
+        Ok(())
+    }
 
     fn validate_compatibility(
         &self,
